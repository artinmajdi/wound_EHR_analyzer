# Standard library imports
import traceback
from typing import List, Dict, Any, Tuple, Optional

# Third-party imports
import numpy as np
import pandas as pd
import streamlit as st
from scipy import stats
from scipy.cluster.hierarchy import linkage, fcluster
from sklearn.cluster import KMeans, DBSCAN
from sklearn.metrics import silhouette_score
from sklearn.neighbors import NearestNeighbors
from sklearn.preprocessing import StandardScaler
import plotly.express as px
import plotly.graph_objects as go

# Local application imports
from wound_analysis.utils.data_processor import ImpedanceAnalyzer, WoundDataProcessor, VisitsDataType, VisitsMetadataType
from wound_analysis.utils.column_schema import DColumns


class ImpedanceTab:
	"""
	Main class for rendering the impedance analysis tab in the Streamlit application.

	This class serves as the entry point for the impedance analysis tab, delegating
	rendering responsibilities to specialized renderer classes based on whether the
	analysis is for all patients combined or a specific patient.

	Attributes:
		wound_data_processor (WoundDataProcessor): Processor for wound data
		patient_id (Union[str, int]): Identifier for the patient, "All Patients" or an integer
		df (pd.DataFrame): DataFrame containing patient data
		CN (DColumns): Column name accessor for the DataFrame
	"""

	def __init__(self, df: pd.DataFrame, selected_patient: str, wound_data_processor: WoundDataProcessor):
		"""
		Initialize the ImpedanceTab with patient data and selection.

		Args:
			df: DataFrame containing all patient data
			selected_patient: Either "All Patients" or a specific patient identifier
			wound_data_processor: Processor for accessing and manipulating wound data
		"""
		self.wound_data_processor = wound_data_processor
		self.patient_id = "All Patients" if selected_patient == "All Patients" else int(selected_patient.split()[1])
		self.df = df
		self.CN = DColumns(df=df)

	def render(self) -> None:
		"""
		Render the impedance analysis tab based on patient selection.

		Delegates to either PopulationImpedanceRenderer or PatientImpedanceRenderer
		based on whether all patients or a specific patient is selected.
		"""
		st.header("Impedance Analysis")

		if self.patient_id == "All Patients":
			PopulationImpedanceRenderer(df=self.df).render()

		else:
			visits_meta_data: VisitsMetadataType   = self.wound_data_processor.get_patient_visits(record_id=self.patient_id)
			visits          : List[VisitsDataType] = visits_meta_data['visits']
			PatientImpedanceRenderer(visits=visits).render()


class PopulationImpedanceRenderer:
	"""
	Renderer for population-level impedance analysis.

	This class handles the rendering of population-level impedance analysis,
	including clustering, correlation analysis, and visualization of impedance data
	across the entire patient population.

	Attributes:
		df (pd.DataFrame): DataFrame containing all patient data
		CN (DColumns): Column name accessor for the DataFrame
	"""

	def __init__(self, df: pd.DataFrame):
		"""
		Initialize the PopulationImpedanceRenderer with patient data.

		Args:
			df: DataFrame containing all patient data
		"""
		self.df = df
		self.CN = DColumns(df=df)

	def render(self) -> None:
		"""
		Render the population-level impedance analysis section.

		This method orchestrates the rendering of the population-level analysis,
		including clustering, correlation analysis, and visualization.
		"""
		# Create a copy of the dataframe for analysis
		analysis_df = self.df.copy()

		# Render clustering options and perform clustering if requested
		working_df = self._render_clustering_section(analysis_df)

		# Add outlier threshold control and calculate correlation
		filtered_df = self._display_correlation_controls(working_df)

		# Create scatter plot if we have valid data
		if not filtered_df.empty:
			self._render_scatter_plot(df=filtered_df)
		else:
			st.warning("No valid data available for the scatter plot.")

		# Create additional visualizations in a two-column layout
		self._render_population_charts(df=working_df)

	def _render_clustering_section(self, analysis_df: pd.DataFrame) -> pd.DataFrame:
		"""
		Render the clustering section and perform clustering if requested.

		Args:
			analysis_df: DataFrame to perform clustering on

		Returns:
			DataFrame to use for further analysis (either clustered or original)
		"""
		with st.expander("Patient Data Clustering", expanded=True):
			st.markdown("### Cluster Analysis Settings")

			# Create columns for clustering controls
			col1, col2, col3 = st.columns([1, 2, 1])

			with col1:
				n_clusters = st.number_input(
					"Number of Clusters",
					min_value=2,
					max_value=10,
					value=3,
					help="Select the number of clusters to divide patient data into"
				)

			with col2:
				cluster_features = st.multiselect(
					"Features for Clustering",
					options=[
						self.CN.HIGHEST_FREQ_Z,
						self.CN.WOUND_AREA,
						self.CN.CENTER_TEMP,
						self.CN.OXYGENATION,
						self.CN.HEMOGLOBIN,
						self.CN.AGE,
						self.CN.BMI,
						self.CN.DAYS_SINCE_FIRST_VISIT,
						self.CN.HEALING_RATE
					],
					default=[self.CN.HIGHEST_FREQ_Z, self.CN.WOUND_AREA, self.CN.HEALING_RATE],
					help="Select features to be used for clustering patients"
				)

			with col3:
				clustering_method = st.selectbox(
					"Clustering Method",
					options=["K-Means", "Hierarchical", "DBSCAN"],
					index=0,
					help="Select the clustering algorithm to use"
				)

				run_clustering = st.button("Run Clustering")

			# Initialize session state for clusters if not already present
			if 'clusters' not in st.session_state:
				st.session_state.clusters = None
				st.session_state.cluster_df = None
				st.session_state.selected_cluster = None
				st.session_state.feature_importance = None

			# Run clustering if requested
			if run_clustering and cluster_features:
				try:
					self._perform_clustering(
						analysis_df=analysis_df,
						cluster_features=cluster_features,
						n_clusters=n_clusters,
						clustering_method=clustering_method
					)
				except Exception as e:
					st.error(f"Error during clustering: {str(e)}")
					st.error(traceback.format_exc())

			# Render cluster selection and characteristics if clustering has been performed
			working_df = self._render_cluster_selection(analysis_df, cluster_features)

		return working_df

	def _perform_clustering(self, analysis_df: pd.DataFrame, cluster_features: List[str],
<<<<<<< HEAD
						   n_clusters: int, clustering_method: str) -> None:
=======
							n_clusters: int, clustering_method: str) -> None:
>>>>>>> 5a511259
		"""
		Perform clustering on the data using the specified method and features.

		Args:
			analysis_df: DataFrame to perform clustering on
			cluster_features: List of features to use for clustering
			n_clusters: Number of clusters to create
			clustering_method: Method to use for clustering (K-Means, Hierarchical, or DBSCAN)
		"""
		# Create a feature dataframe for clustering
		clustering_df = analysis_df[cluster_features].copy()

		# Handle missing values
		clustering_df = clustering_df.fillna(clustering_df.mean())

		# Drop rows with any remaining NaN values
		clustering_df = clustering_df.dropna()

		if len(clustering_df) <= n_clusters:
			st.error("Not enough valid data points for clustering. Try selecting different features or reducing the number of clusters.")
			return

		# Get indices of valid rows to map back to original dataframe
		valid_indices = clustering_df.index

		# Standardize the data
		scaler = StandardScaler()
		scaled_features = scaler.fit_transform(clustering_df)

		# Perform clustering based on selected method
		cluster_labels, feature_importance = self._apply_clustering_algorithm(
			scaled_features=scaled_features,
			cluster_features=cluster_features,
			n_clusters=n_clusters,
			clustering_method=clustering_method
		)

		# Create a new column in the original dataframe with cluster labels
		cluster_mapping = pd.Series(cluster_labels, index=valid_indices)
		analysis_df.loc[valid_indices, 'Cluster'] = cluster_mapping

		# Handle any NaN in cluster column (rows that were dropped during clustering)
		analysis_df['Cluster'] = analysis_df['Cluster'].fillna(-1).astype(int)

		# Store clustering results in session state
		st.session_state.clusters = sorted(analysis_df['Cluster'].unique())
		st.session_state.cluster_df = analysis_df
		st.session_state.feature_importance = feature_importance
		st.session_state.selected_cluster = None  # Reset selected cluster

		# Display success message
		st.success(f"Successfully clustered data into {n_clusters} clusters using {clustering_method}!")

		# Display cluster distribution
		self._display_cluster_distribution(analysis_df)

		# Display feature importance
		if feature_importance:
			self._display_feature_importance(feature_importance)

	def _apply_clustering_algorithm(self, scaled_features: np.ndarray, cluster_features: List[str],
<<<<<<< HEAD
								   n_clusters: int, clustering_method: str) -> Tuple[np.ndarray, Dict[str, float]]:
=======
									n_clusters: int, clustering_method: str) -> Tuple[np.ndarray, Dict[str, float]]:
>>>>>>> 5a511259
		"""
		Apply the specified clustering algorithm to the data.

		Args:
			scaled_features: Standardized features to cluster
			cluster_features: Names of the features being clustered
			n_clusters: Number of clusters to create
			clustering_method: Method to use for clustering

		Returns:
			Tuple of (cluster_labels, feature_importance)
		"""
		feature_importance = {}

		if clustering_method == "K-Means":
			clusterer = KMeans(n_clusters=n_clusters, random_state=42, n_init=10)
			cluster_labels = clusterer.fit_predict(scaled_features)

			# Calculate feature importance for K-Means
			centers = clusterer.cluster_centers_
			for i, feature in enumerate(cluster_features):
				# Calculate the variance of this feature across cluster centers
				variance = np.var([center[i] for center in centers])
				feature_importance[feature] = variance

		elif clustering_method == "Hierarchical":
			# Perform hierarchical clustering
			Z = linkage(scaled_features, 'ward')
			cluster_labels = fcluster(Z, n_clusters, criterion='maxclust') - 1  # Adjust to 0-based

			# For hierarchical clustering, use silhouette coefficients for feature importance
			for i, feature in enumerate(cluster_features):
				# Create single-feature clustering and measure its quality
				single_feature = scaled_features[:, i:i+1]
				if len(np.unique(single_feature)) > 1:  # Only if feature has variation
					temp_clusters = fcluster(linkage(single_feature, 'ward'), n_clusters, criterion='maxclust')
					try:
						score = silhouette_score(single_feature, temp_clusters)
						feature_importance[feature] = max(0, score)  # Ensure non-negative
					except Exception as e:
						st.error(f"Error calculating silhouette score: {str(e)}")
						feature_importance[feature] = 0.01  # Fallback value
				else:
					feature_importance[feature] = 0.01

		else:  # DBSCAN
			# Calculate epsilon based on data
			neigh = NearestNeighbors(n_neighbors=3)
			neigh.fit(scaled_features)
			distances, _ = neigh.kneighbors(scaled_features)
			distances = np.sort(distances[:, 2], axis=0)  # Distance to 3rd nearest neighbor
			epsilon = np.percentile(distances, 90)  # Use 90th percentile as epsilon

			clusterer = DBSCAN(eps=epsilon, min_samples=max(3, len(scaled_features)//30))
			cluster_labels = clusterer.fit_predict(scaled_features)

			# For DBSCAN, calculate feature importance using variance within clusters
			for i, feature in enumerate(cluster_features):
				variances = []
				for label in set(cluster_labels):
					if label >= 0:  # Exclude noise points
						cluster_data = scaled_features[cluster_labels == label, i]
						if len(cluster_data) > 1:
							variances.append(np.var(cluster_data))
				if variances:
					feature_importance[feature] = 1.0 - min(1.0, np.mean(variances)/np.var(scaled_features[:, i]))
				else:
					feature_importance[feature] = 0.01

		# Normalize feature importance
		if feature_importance and max(feature_importance.values()) > 0:
			max_importance = max(feature_importance.values())
			feature_importance = {k: v/max_importance for k, v in feature_importance.items()}

		return cluster_labels, feature_importance

	def _display_cluster_distribution(self, analysis_df: pd.DataFrame) -> None:
		"""
		Display the distribution of data points across clusters.

		Args:
			analysis_df: DataFrame with cluster assignments
		"""
		cluster_counts = analysis_df['Cluster'].value_counts().sort_index()

		# Filter out noise points (label -1) for visualization
		if -1 in cluster_counts:
			noise_count = cluster_counts[-1]
			cluster_counts = cluster_counts[cluster_counts.index >= 0]
			st.info(f"Note: {noise_count} points were classified as noise (only applies to DBSCAN)")

		# Create a bar chart for cluster sizes
		fig = px.bar(
			x=cluster_counts.index,
			y=cluster_counts.values,
			labels={'x': 'Cluster', 'y': 'Number of Patients/Visits'},
			title="Cluster Distribution",
			color=cluster_counts.index,
			text=cluster_counts.values
		)

		fig.update_traces(textposition='outside')
		fig.update_layout(showlegend=False)
		st.plotly_chart(fig, use_container_width=True)

	def _display_feature_importance(self, feature_importance: Dict[str, float]) -> None:
		"""
		Display a radar chart showing feature importance in clustering.

		Args:
			feature_importance: Dictionary mapping feature names to importance values
		"""
		categories = list(feature_importance.keys())
		values = list(feature_importance.values())

		fig = go.Figure()
		fig.add_trace(go.Scatterpolar(
			r=values,
			theta=categories,
			fill='toself',
			name='Feature Importance'
		))

		fig.update_layout(
			title="Feature Importance in Clustering",
			polar=dict(
				radialaxis=dict(visible=True, range=[0, 1]),
			),
			showlegend=False
		)

		st.plotly_chart(fig, use_container_width=True)

	def _render_cluster_selection(self, analysis_df: pd.DataFrame, cluster_features: List[str]) -> pd.DataFrame:
		"""
		Render the cluster selection dropdown and display cluster characteristics.

		Args:
			analysis_df: Original DataFrame
			cluster_features: Features used for clustering

		Returns:
			DataFrame to use for further analysis (either filtered by cluster or original)
		"""
		if st.session_state.clusters is not None and st.session_state.cluster_df is not None:
			# Create selection for which cluster to analyze
			st.markdown("### Cluster Selection")

			cluster_options = ["All Data"]
			for cluster_id in sorted([c for c in st.session_state.clusters if c >= 0]):
				cluster_count = len(st.session_state.cluster_df[st.session_state.cluster_df['Cluster'] == cluster_id])
				cluster_options.append(f"Cluster {cluster_id} (n={cluster_count})")

			selected_option = st.selectbox(
				"Select cluster to analyze:",
				options=cluster_options,
				index=0
			)

			# Update the selected cluster in session state
			if selected_option == "All Data":
				st.session_state.selected_cluster = None
				working_df = analysis_df
			else:
				cluster_id = int(selected_option.split(" ")[1].split("(")[0])
				st.session_state.selected_cluster = cluster_id
				working_df = st.session_state.cluster_df[st.session_state.cluster_df['Cluster'] == cluster_id].copy()

				# Display cluster characteristics
				self._display_cluster_characteristics(cluster_id, working_df, analysis_df, cluster_features)

			return working_df
		else:
			return analysis_df

	def _display_cluster_characteristics(self, cluster_id: int, cluster_df: pd.DataFrame,
										full_df: pd.DataFrame, features: List[str]) -> None:
		"""
		Display characteristics of the selected cluster compared to the overall population.

		Args:
			cluster_id: ID of the selected cluster
			cluster_df: DataFrame filtered to the selected cluster
			full_df: Full DataFrame with all data
			features: Features to compare
		"""
		st.markdown(f"### Characteristics of Cluster {cluster_id}")

		# Create summary statistics for this cluster vs. overall population
		summary_stats = []

		for feature in features:
			if feature in cluster_df.columns:
				try:
					cluster_mean = cluster_df[feature].mean()
					overall_mean = full_df[feature].mean()
					diff_pct = ((cluster_mean - overall_mean) / overall_mean * 100) if overall_mean != 0 else 0

					summary_stats.append({
						"Feature"        : feature,
						"Cluster Mean"   : f"{cluster_mean:.2f}",
						"Population Mean": f"{overall_mean:.2f}",
						"Difference"     : f"{diff_pct:+.1f}%",
						"Significant"    : abs(diff_pct) > 15
					})
				except Exception as e:
					st.error(f"Error calculating summary statistics: {str(e)}")

		if summary_stats:
			summary_df = pd.DataFrame(summary_stats)

			# Create a copy of the styling DataFrame to avoid the KeyError
			styled_df = summary_df.copy()

			# Define the highlight function that uses a custom attribute instead of accessing the DataFrame
			def highlight_significant(row):
				is_significant = row['Significant'] if 'Significant' in row else False
				# Return styling for all columns except 'Significant'
				return ['background-color: yellow' if is_significant else '' for _ in range(len(row))]

			# Apply styling to all columns, then drop the 'Significant' column for display
			styled_df = styled_df.style.apply(highlight_significant, axis=1)
			styled_df.hide(axis="columns", names=["Significant"])

			# Display the styled DataFrame
			st.table(styled_df)
			st.info("Highlighted rows indicate features where this cluster differs from the overall population by >15%")

	def _display_correlation_controls(self, df_for_cluster: pd.DataFrame) -> pd.DataFrame:
		"""
		Display controls for correlation analysis and perform the analysis.

		Args:
			df_for_cluster: DataFrame to analyze

		Returns:
			Filtered DataFrame with outliers removed
		"""
		cols = st.columns([2, 3])

		with cols[0]:
			outlier_threshold = st.number_input(
				"Impedance Outlier Threshold (Quantile)",
				min_value = 0.0,
				max_value = 0.9,
				value     = 0.0,
				step      = 0.05,
				help      = "Quantile threshold for outlier detection (0 = no outliers removed, 0.1 = using 10th and 90th percentiles)"
			)

		# Get the selected features for analysis
		features_to_analyze = [
			self.CN.HIGHEST_FREQ_Z,
			self.CN.WOUND_AREA,
			self.CN.CENTER_TEMP,
			self.CN.OXYGENATION,
			self.CN.HEMOGLOBIN,
			self.CN.HEALING_RATE
		]

		# Filter features that exist in the dataframe
		features_to_analyze = [f for f in features_to_analyze if f in df_for_cluster.columns]

		# Create a copy of the dataframe with only the features we want to analyze
		analysis_df = df_for_cluster[features_to_analyze].copy().dropna()

		# Remove outliers if threshold is set
		if outlier_threshold > 0:
			for col in analysis_df.columns:
				q_low       = analysis_df[col].quantile(outlier_threshold)
				q_high      = analysis_df[col].quantile(1 - outlier_threshold)
				analysis_df = analysis_df[ (analysis_df[col] >= q_low) & (analysis_df[col] <= q_high) ]

		if analysis_df.empty or len(analysis_df) < 2:
			st.warning("Not enough data after outlier removal for correlation analysis.")
			return pd.DataFrame()

		# Calculate correlation matrix
		corr_matrix = analysis_df.corr()

		# Calculate p-values for correlations
		p_values = self._calculate_correlation_pvalues(analysis_df)

		# Create correlation heatmap
		fig = px.imshow(
			abs(corr_matrix),
			labels=dict(color="Correlation"),
			color_continuous_scale="RdBu",
			aspect="auto",
			text_auto=".2f",
			title="Correlation Matrix Heatmap"
		)

		st.plotly_chart(fig, use_container_width=True)

		# Display detailed statistics
		st.subheader("Statistical Summary")

		# Create tabs for different statistical views
		tab1, tab2, tab3 = st.tabs(["Correlation Details", "Descriptive Stats", "Effect Sizes"])

		with tab1:
			self._display_significant_correlations(features_to_analyze, corr_matrix, p_values)

		with tab2:
			self._display_descriptive_statistics(analysis_df)

		with tab3:
			self._display_effect_sizes(analysis_df, features_to_analyze)

		return analysis_df

	def _calculate_correlation_pvalues(self, df: pd.DataFrame) -> pd.DataFrame:
		"""
		Calculate p-values for correlations between all columns in the DataFrame.

		Args:
			df: DataFrame to analyze

		Returns:
			DataFrame of p-values with the same shape as the correlation matrix
		"""
		def calculate_pvalue(x, y):
			mask = ~(np.isnan(x) | np.isnan(y))
			if np.sum(mask) < 2:
				return np.nan
			return stats.pearsonr(x[mask], y[mask]).pvalue

		return pd.DataFrame(
			[[  stats.pearsonr(df[col1], df[col2]).pvalue # calculate_pvalue(df[col1], df[col2])
						for col2 in df.columns]
						for col1 in df.columns],
				columns = df.columns,
				index   = df.columns
		)

	def _display_significant_correlations(self, features: List[str], corr_matrix: pd.DataFrame, p_values: pd.DataFrame) -> None:
		"""
		Display significant correlations between features.

		Args:
			features: List of feature names
			corr_matrix: Correlation matrix
			p_values: Matrix of p-values
		"""
		st.markdown("#### Significant Correlations (p < 0.05)")
		significant_corrs = []
		for i in range(len(features)):
			for j in range(i+1, len(features)):
				if p_values.iloc[i,j] < 0.05:
					significant_corrs.append({
						"Feature 1": features[i],
						"Feature 2": features[j],
						"Correlation": f"{corr_matrix.iloc[i,j]:.3f}",
						"p-value": f"{p_values.iloc[i,j]:.3e}"
					})

		if significant_corrs:
			st.table(pd.DataFrame(significant_corrs))
		else:
			st.info("No significant correlations found.")

	def _display_descriptive_statistics(self, df: pd.DataFrame) -> None:
		"""
		Display descriptive statistics for the DataFrame.

		Args:
			df: DataFrame to analyze
		"""
		st.markdown("#### Descriptive Statistics")
		desc_stats = df.describe()
		desc_stats.loc["skew"] = df.skew()
		desc_stats.loc["kurtosis"] = df.kurtosis()
		st.dataframe(desc_stats)

	def _display_effect_sizes(self, df: pd.DataFrame, features: List[str]) -> None:
		"""
		Display effect sizes relative to impedance.

		Args:
			df: DataFrame to analyze
			features: List of feature names
		"""
		st.markdown("#### Effect Sizes (Cohen's d) relative to Impedance")

		effect_sizes = []
		impedance_col = "Skin Impedance (kOhms) - Z"

		if impedance_col in features:
			for col in features:
				if col != impedance_col:
					# Calculate Cohen's d
					d = (df[col].mean() - df[impedance_col].mean()) / \
						np.sqrt((df[col].var() + df[impedance_col].var()) / 2)

					effect_sizes.append({
						"Feature": col,
						"Cohen's d": f"{d:.3f}",
						"Effect Size": "Large" if abs(d) > 0.8 else "Medium" if abs(d) > 0.5 else "Small",
						"95% CI": f"[{d-1.96*np.sqrt(4/len(df)):.3f}, {d+1.96*np.sqrt(4/len(df)):.3f}]"
					})

			if effect_sizes:
				st.table(pd.DataFrame(effect_sizes))
			else:
				st.info("No effect sizes could be calculated.")
		else:
			st.info("Impedance measurements not available for effect size calculation.")

	def _render_scatter_plot(self, df: pd.DataFrame) -> None:
		"""
		Render a scatter plot showing the relationship between impedance and healing rate.

		Args:
			df: DataFrame to plot
		"""
		# Create a copy to avoid modifying the original dataframe
		plot_df = df.copy()

		# Handle missing values in Calculated Wound Area
		if self.CN.WOUND_AREA in plot_df.columns:
			# Fill NaN with the mean, or 1 if all values are NaN
			mean_area = plot_df[self.CN.WOUND_AREA].mean()
			plot_df[self.CN.WOUND_AREA] = plot_df[self.CN.WOUND_AREA].fillna(mean_area if pd.notnull(mean_area) else 1)

		# Define hover data columns we want to show if available
		hover_columns = [self.CN.RECORD_ID, self.CN.EVENT_NAME, self.CN.WOUND_TYPE]
		available_hover = [col for col in hover_columns if col in plot_df.columns]

		fig = px.scatter(
			plot_df,
			x=self.CN.HIGHEST_FREQ_Z,
			y=self.CN.HEALING_RATE,
			color=self.CN.DIABETES if self.CN.DIABETES in plot_df.columns else None,
			size=self.CN.WOUND_AREA if self.CN.WOUND_AREA in plot_df.columns else None,
			size_max=30,
			hover_data=available_hover,
			title="Impedance vs Healing Rate Correlation"
		)

		fig.update_layout(
			xaxis_title="Impedance Z (kOhms)",
			yaxis_title="Healing Rate (% reduction per visit)"
		)

		st.plotly_chart(fig, use_container_width=True)

	def _render_population_charts(self, df: pd.DataFrame) -> None:
		"""
		Render charts showing population-level impedance statistics.

		Args:
			df: DataFrame containing impedance measurements and visit information
		"""
		# Get prepared statistics
		avg_impedance, avg_by_type = ImpedanceAnalyzer.prepare_population_stats(df=df)

		col1, col2 = st.columns(2)

		with col1:
			st.subheader("Impedance Components Over Time")
			fig1 = px.line(
				avg_impedance,
				x=self.CN.VISIT_NUMBER,
				y=[self.CN.HIGHEST_FREQ_Z, self.CN.HIGHEST_FREQ_Z_PRIME, self.CN.HIGHEST_FREQ_Z_DOUBLE_PRIME],
				title="Average Impedance Components by Visit",
				markers=True
			)
			fig1.update_layout(xaxis_title="Visit Number", yaxis_title="Impedance (kOhms)")
			st.plotly_chart(fig1, use_container_width=True)

		with col2:
			st.subheader("Impedance by Wound Type")
			fig2 = px.bar(
				avg_by_type,
				x=self.CN.WOUND_TYPE,
				y=self.CN.HIGHEST_FREQ_Z,
				title="Average Impedance by Wound Type",
				color=self.CN.WOUND_TYPE
			)
			fig2.update_layout(xaxis_title="Wound Type", yaxis_title="Average Impedance Z (kOhms)")
			st.plotly_chart(fig2, use_container_width=True)


class PatientImpedanceRenderer:
	"""
	Renderer for patient-level impedance analysis.

	This class handles the rendering of patient-level impedance analysis,
	including overview, clinical analysis, and advanced interpretation tabs.

	Attributes:
		visits (List[VisitsDataType]): List of visit data for the patient
	"""

	def __init__(self, visits: List[VisitsDataType]):
		"""
		Initialize the PatientImpedanceRenderer with visit data.

		Args:
			visits: List of visit data for the patient
		"""
		self.visits = visits
		self.visit_date_tag = WoundDataProcessor.get_visit_date_tag(visits)

	def render(self) -> None:
		"""
		Render the patient-level impedance analysis section.

		This method creates a tabbed interface to display different perspectives
		on a patient's impedance data, organized into Overview, Clinical Analysis,
		and Advanced Interpretation tabs.
		"""
		# Create tabs for different analysis views
		tab1, tab2, tab3 = st.tabs([
			"Overview",
			"Clinical Analysis",
			"Advanced Interpretation"
		])

		with tab1:
			self._render_overview()

		with tab2:
			self._render_clinical_analysis()

		with tab3:
			self._render_advanced_analysis()

	def _render_overview(self) -> None:
		"""
		Render the overview section for patient impedance measurements.

		This method creates a section showing impedance measurements over time,
		allowing users to view different types of impedance data.
		"""
		st.subheader("Impedance Measurements Over Time")

		# Add measurement mode selector
		measurement_mode = st.selectbox(
			"Select Measurement Mode:",
			["Absolute Impedance (|Z|)", "Resistance", "Capacitance"],
			key="impedance_mode_selector"
		)

		# Create impedance chart with selected mode
		fig = self._create_impedance_chart(measurement_mode=measurement_mode)
		st.plotly_chart(fig, use_container_width=True)

		# Logic behind analysis
		st.markdown("""
		<div style="margin-top:10px; padding:15px; background-color:#f8f9fa; border-left:4px solid #6c757d; font-size:0.9em;">
		<p style="margin-top:0; color:#666; font-weight:bold;">ABOUT THIS ANALYSIS:</p>
		<strong>Measurement Types:</strong><br>
		• <strong>|Z|</strong>: Total opposition to current flow<br>
		• <strong>Resistance</strong>: Opposition from ionic content<br>
		• <strong>Capacitance</strong>: Opposition from cell membranes<br><br>
		<strong>Frequency Effects:</strong><br>
		• <strong>Low (100Hz)</strong>: Measures extracellular fluid<br>
		• <strong>High (80000Hz)</strong>: Measures both intra/extracellular properties
		</div>
		""", unsafe_allow_html=True)

	def _render_clinical_analysis(self) -> None:
		"""
		Render the bioimpedance clinical analysis section for a patient's wound data.

		This method creates a tabbed interface showing clinical analysis for each visit.
		For each visit (except the first one), it performs a comparative analysis with
		the previous visit to track changes in wound healing metrics.
		"""
		st.subheader("Bioimpedance Clinical Analysis")

		# Only analyze if we have at least two visits
		if len(self.visits) < 2:
			st.warning("At least two visits are required for comprehensive clinical analysis")
			return

		# Create tabs for each visit
		visit_tabs = st.tabs([f"{visit.get(self.visit_date_tag, 'N/A')}" for visit in self.visits])

		for visit_idx, visit_tab in enumerate(visit_tabs):
			with visit_tab:
				# Get current and previous visit data
				current_visit = self.visits[visit_idx]
				previous_visit = self.visits[visit_idx-1] if visit_idx > 0 else None

				try:
					# Generate comprehensive clinical analysis
					analysis = ImpedanceAnalyzer.generate_clinical_analysis(
						current_visit=current_visit,
						previous_visit=previous_visit
					)

					# Display results in a structured layout
					self._display_clinical_analysis_results(
						analysis=analysis,
						has_previous_visit=previous_visit is not None
					)
				except Exception as e:
					st.error(f"Error analyzing visit data: {str(e)}")
					st.error(traceback.format_exc())

	def _render_advanced_analysis(self) -> None:
		"""
		Render the advanced bioelectrical analysis section for a patient's wound data.

		This method displays comprehensive bioelectrical analysis results including healing
		trajectory, wound healing stage classification, tissue electrical properties, and
		clinical insights derived from the impedance data.
		"""
		st.subheader("Advanced Bioelectrical Interpretation")

		if len(self.visits) < 3:
			st.warning("At least three visits are required for advanced analysis")
			return

		try:
			# Generate advanced analysis
			analysis = ImpedanceAnalyzer.generate_advanced_analysis(visits=self.visits)

			# Display healing trajectory analysis if available
			if 'healing_trajectory' in analysis and analysis['healing_trajectory']['status'] == 'analyzed':
				self._display_healing_trajectory(trajectory=analysis['healing_trajectory'])

			# Display wound healing stage classification
			self._display_wound_healing_stage(healing_stage=analysis['healing_stage'])

			# Display Cole-Cole parameters if available
			if 'cole_parameters' in analysis and analysis['cole_parameters']:
				self._display_tissue_electrical_properties(cole_params=analysis['cole_parameters'])

			# Display clinical insights
			self._display_clinical_insights(insights=analysis['insights'])

			# Reference information
			self._display_advanced_analysis_info()
		except Exception as e:
			st.error(f"Error performing advanced analysis: {str(e)}")
			st.error(traceback.format_exc())

	def _display_advanced_analysis_info(self) -> None:
		"""
		Display the informational box for the advanced analysis tab.
		"""
		st.markdown("""
			<div style="margin-top:10px; padding:15px; background-color:#f8f9fa; border-left:4px solid #6c757d; font-size:0.9em;">
			<p style="margin-top:0; color:#666; font-weight:bold;">ABOUT THIS ANALYSIS:</p>

			<p style="font-weight:bold; margin-bottom:5px;">Frequency Significance:</p>
			<ul style="margin-top:0; padding-left:20px;">
			<li><strong>Low Frequency (100Hz):</strong> Primarily reflects extracellular fluid and tissue properties</li>
			<li><strong>Center Frequency:</strong> Reflects the maximum reactance point, varies based on tissue composition</li>
			<li><strong>High Frequency (80000Hz):</strong> Penetrates cell membranes, reflects total tissue properties</li>
			</ul>

			<p style="font-weight:bold; margin-bottom:5px;">Clinical Correlations:</p>
			<ul style="margin-top:0; padding-left:20px;">
			<li><strong>Decreasing High-Frequency Impedance:</strong> Often associated with improved healing</li>
			<li><strong>Increasing Low-to-High Frequency Ratio:</strong> May indicate inflammation or infection</li>
			<li><strong>Decreasing Phase Angle:</strong> May indicate deterioration in cellular health</li>
			<li><strong>Increasing Alpha Parameter:</strong> Often indicates increasing tissue heterogeneity</li>
			</ul>

			<p style="font-weight:bold; margin-bottom:5px;">Reference Ranges:</p>
			<ul style="margin-top:0; padding-left:20px;">
			<li><strong>Healthy Tissue Low/High Ratio:</strong> 5-12</li>
			<li><strong>Optimal Phase Angle:</strong> 5-7 degrees</li>
			<li><strong>Typical Alpha Range:</strong> 0.6-0.8</li>
			</ul>
			</div>
			""", unsafe_allow_html=True)


	# --- Clinical Analysis Display Helpers ---

	def _display_clinical_analysis_results(self, analysis: Dict[str, Any], has_previous_visit: bool) -> None:
		"""
		Display the clinical analysis results in a structured layout.

		Args:
			analysis: Dictionary containing the analysis results
			has_previous_visit: Flag indicating whether there is data from a previous visit
		"""
		# Display Tissue Health and Infection Risk in a two-column layout
		col1, col2 = st.columns(2)

		with col1:
			self._display_tissue_health_assessment(analysis['tissue_health'])

		with col2:
			self._display_infection_risk_assessment(analysis['infection_risk'])

		st.markdown('---')

		# Display Tissue Composition and Changes in a two-column layout
		col1, col2 = st.columns(2)

		with col2:
			self._display_tissue_composition_analysis(analysis['frequency_response'])

		with col1:
			if has_previous_visit and 'changes' in analysis:
				self._display_visit_changes(
					analysis['changes'],
					analysis['significant_changes']
				)
			else:
				st.info("This is the first visit. No previous data available for comparison.")

		self._display_clinical_analysis_info()

	def _display_tissue_health_assessment(self, tissue_health: Tuple[Optional[float], str]) -> None:
		"""
		Display the tissue health assessment.

		Args:
			tissue_health: Tuple of (health_score, health_interp)
		"""
		st.markdown("### Tissue Health Assessment", help="The tissue health index is calculated using multi-frequency impedance ratios.")

		health_score, health_interp = tissue_health

		if health_score is not None:
			# Create a color scale for the health score
			color = "red" if health_score < 40 else "orange" if health_score < 60 else "green"
			st.markdown(f"**Tissue Health Index:** <span style='color:{color};font-weight:bold'>{health_score:.1f}/100</span>", unsafe_allow_html=True)
			st.markdown(f"**Interpretation:** {health_interp}")
		else:
			st.warning("Insufficient data for tissue health calculation")

	def _display_infection_risk_assessment(self, infection_risk: Dict[str, Any]) -> None:
		"""
		Display the infection risk assessment information.

		Args:
			infection_risk: Dictionary containing infection risk assessment results
		"""
		st.markdown("### Infection Risk Assessment", help="The infection risk assessment is based on impedance measurements.")

		risk_score = infection_risk["risk_score"]
		risk_level = infection_risk["risk_level"]

		# Create a color scale for the risk score
		risk_color = "green" if risk_score < 30 else "orange" if risk_score < 60 else "red"
		st.markdown(f"**Infection Risk Score:** <span style='color:{risk_color};font-weight:bold'>{risk_score:.1f}/100</span>", unsafe_allow_html=True)
		st.markdown(f"**Risk Level:** {risk_level}")

		# Display contributing factors if any
		factors = infection_risk["contributing_factors"]
		if factors:
			st.markdown(f"**Contributing Factors:** {', '.join(factors)}")

	def _display_tissue_composition_analysis(self, freq_response: Dict[str, Any]) -> None:
		"""
		Display the tissue composition analysis results based on frequency response data.

		Args:
			freq_response: Dictionary containing frequency response analysis results
		"""
		st.markdown("### Tissue Composition Analysis", help="This analysis utilizes bioelectrical impedance analysis principles.")

		# Display tissue composition analysis from frequency response
		st.markdown("#### Analysis Results:")
		if 'alpha_dispersion' in freq_response and 'beta_dispersion' in freq_response:
			st.markdown(f"**Alpha Dispersion:** {freq_response['alpha_dispersion']:.3f}")
			st.markdown(f"**Beta Dispersion:** {freq_response['beta_dispersion']:.3f}")

		# Display interpretation with more emphasis
		st.markdown(f"**Tissue Composition Interpretation:** {freq_response['interpretation']}")

	def _display_visit_changes(self, changes: Dict[str, float], significant_changes: Dict[str, bool]) -> None:
		"""
		Display analysis of changes between visits.

		Args:
			changes: Dictionary mapping parameter names to percentage changes
			significant_changes: Dictionary mapping parameter names to boolean values
				indicating clinically significant changes
		"""
		st.markdown("#### Changes Since Previous Visit", help="The changes since previous visit are based on bioelectrical impedance analysis principles.")

		if not changes:
			st.info("No comparable data from previous visit")
			return

		# Create a structured data dictionary to organize by frequency and parameter
		data_by_freq = {
			"Low Freq" : {"Z": None, "Resistance": None, "Capacitance": None},
			"Mid Freq" : {"Z": None, "Resistance": None, "Capacitance": None},
			"High Freq": {"Z": None, "Resistance": None, "Capacitance": None},
		}

		# Fill in the data from changes
		for key, change in changes.items():
			param_parts = key.split('_')
			param_name = param_parts[0].capitalize()
			freq_type = ' '.join(param_parts[1:]).replace('_', ' ')

			# Map to our standardized names
			if 'low frequency' in freq_type:
				freq_name = "Low Freq"
			elif 'center frequency' in freq_type:
				freq_name = "Mid Freq"
			elif 'high frequency' in freq_type:
				freq_name = "High Freq"
			else:
				continue

			# Check if this change is significant
			is_significant = significant_changes.get(key, False)

			# Format as percentage with appropriate sign and add asterisk if significant
			if change is not None:
				formatted_change = f"{change*100:+.1f}%"
				if is_significant:
					formatted_change = f"{formatted_change}*"
			else:
				formatted_change = "N/A"

			# Store in our data structure
			if param_name in ["Z", "Resistance", "Capacitance"]:
				data_by_freq[freq_name][param_name] = formatted_change

		# Convert to DataFrame for display
		change_df = pd.DataFrame(data_by_freq).T  # Transpose to get frequencies as rows

		# Reorder columns if needed
		if all(col in change_df.columns for col in ["Z", "Resistance", "Capacitance"]):
			change_df = change_df[["Z", "Resistance", "Capacitance"]]

		# Add styling
		def color_cells(val):
			try:
				if val is None or val == "N/A":
					return ''

				# Check if there's an asterisk and remove it for color calculation
				num_str = val.replace('*', '').replace('%', '')

				# Get numeric value by stripping % and sign
				num_val = float(num_str)

				# Determine colors based on value
				if num_val > 0:
					return 'color: #FF4B4B'  # Red for increases
				else:
					return 'color: #00CC96'  # Green for decreases
			except Exception:
				return ''

		# Apply styling
		styled_df = change_df.style.map(color_cells).set_properties(**{
			'text-align': 'center',
			'font-size': '14px',
			'border': '1px solid #EEEEEE'
		})

		# Display as a styled table with a caption
		st.write("**Percentage Change by Parameter and Frequency:**")
		st.dataframe(styled_df)
		st.write("   (*) indicates clinically significant change")

	def _display_clinical_analysis_info(self) -> None:
		"""
		Display the informational box for the clinical analysis tab.
		"""
		st.markdown("""
			<div style="margin-top:10px; padding:15px; background-color:#f8f9fa; border-left:4px solid #6c757d; font-size:0.9em;">
			<p style="margin-top:0; color:#666; font-weight:bold;">ABOUT THIS ANALYSIS:</p>
			<p>Color indicates direction of change: <span style="color:#FF4B4B">red = increase</span>, <span style="color:#00CC96">green = decrease</span>.<br>
			Asterisk (*) marks changes exceeding clinical thresholds: Resistance >15%, Capacitance >20%, Z >15%.</p>
			</div>
			""", unsafe_allow_html=True)


	# --- Advanced Analysis Display Helpers ---

	def _display_healing_trajectory(self, trajectory: Dict[str, Any]) -> None:
		"""
		Display the healing trajectory analysis with charts and statistics.

		Args:
			trajectory: Dictionary containing healing trajectory data
		"""
		st.markdown("### Healing Trajectory Analysis")

		# Get trajectory data
		dates = trajectory['dates']
		values = trajectory['values']

		# Create trajectory chart
		fig = go.Figure()
		fig.add_trace(go.Scatter(
			x=list(range(len(dates))),
			y=values,
			mode='lines+markers',
			name='Impedance',
			line=dict(color='blue'),
			hovertemplate='%{y:.1f} kOhms'
		))

		# Add trend line
		x = np.array(range(len(values)))
		y = trajectory['slope'] * x + np.mean(values)
		fig.add_trace(go.Scatter(
			x=x,
			y=y,
			mode='lines',
			name='Trend',
			line=dict(color='red', dash='dash')
		))

		fig.update_layout(
			title="Impedance Trend Over Time",
			xaxis_title="Visit Number",
			yaxis_title="High-Frequency Impedance (kOhms)",
			hovermode="x unified"
		)

		st.plotly_chart(fig, use_container_width=True)

		# Display statistical results
		col1, col2 = st.columns(2)
		with col1:
			slope_color = "green" if trajectory['slope'] < 0 else "red"
			st.markdown(f"**Trend Slope:** <span style='color:{slope_color}'>{trajectory['slope']:.4f}</span>", unsafe_allow_html=True)
			st.markdown(f"**Statistical Significance:** p = {trajectory['p_value']:.4f}")

		with col2:
			st.markdown(f"**R² Value:** {trajectory['r_squared']:.4f}")
			st.info(trajectory['interpretation'])

		st.markdown("----")

	def _display_wound_healing_stage(self, healing_stage: Dict[str, Any]) -> None:
		"""
		Display wound healing stage classification.

		Args:
			healing_stage: Dictionary containing wound healing stage analysis
		"""
		st.markdown("### Wound Healing Stage Classification")

		stage_colors = {
			"Inflammatory" : "red",
			"Proliferative": "orange",
			"Remodeling"   : "green"
		}

		stage_color = stage_colors.get(healing_stage['stage'], "blue")
		st.markdown(f"**Current Stage:** <span style='color:{stage_color};font-weight:bold'>{healing_stage['stage']}</span> (Confidence: {healing_stage['confidence']})", unsafe_allow_html=True)

		if healing_stage['characteristics']:
			st.markdown("**Characteristics:**")
			for char in healing_stage['characteristics']:
				st.markdown(f"- {char}")


	def _display_tissue_electrical_properties(self, cole_params: Dict[str, Any]) -> None:
		"""
		Display the tissue electrical properties derived from Cole parameters.

		Args:
			cole_params: Dictionary containing the Cole-Cole parameters
		"""
		st.markdown("### Tissue Electrical Properties")

		col1, col2 = st.columns(2)

		with col1:
			if 'R0' in cole_params:
				st.markdown(f"**Extracellular Resistance (R₀):** {cole_params['R0']:.2f} Ω")
			if 'Rinf' in cole_params:
				st.markdown(f"**Total Resistance (R∞):** {cole_params['Rinf']:.2f} Ω")

		with col2:
			if 'Cm' in cole_params:
				st.markdown(f"**Membrane Capacitance:** {cole_params['Cm']:.2e} F")
			if 'Alpha' in cole_params:
				st.markdown(f"**Tissue Heterogeneity (α):** {cole_params['Alpha']:.2f}")
				st.info(cole_params.get('tissue_homogeneity', ''))

	def _display_clinical_insights(self, insights: List[Dict[str, Any]]) -> None:
		"""
		Display clinical insights in an organized expandable format.

		Args:
			insights: List of dictionaries containing insight information
		"""
		st.markdown("### Clinical Insights")

		if not insights:
			st.info("No significant clinical insights generated from current data.")
			return

		for i, insight in enumerate(insights):
			with st.expander(f"Clinical Insight {i+1}: {insight['insight'][:50]}...", expanded=i==0):
				st.markdown(f"**Insight:** {insight['insight']}")
				st.markdown(f"**Confidence:** {insight['confidence']}")

				if 'recommendation' in insight:
					st.markdown(f"**Recommendation:** {insight['recommendation']}")

				if 'supporting_factors' in insight and insight['supporting_factors']:
					st.markdown("**Supporting Factors:**")
					for factor in insight['supporting_factors']:
						st.markdown(f"- {factor}")

				if 'clinical_meaning' in insight:
					st.markdown(f"**Clinical Interpretation:** {insight['clinical_meaning']}")


	# --- Chart Creation ---

	def _create_impedance_chart(self, measurement_mode: str = "Absolute Impedance (|Z|)") -> go.Figure:
		"""
		Create an interactive chart displaying impedance measurements over time.

		Args:
			measurement_mode: Type of measurement to display (|Z|, Resistance, Capacitance)

		Returns:
			Plotly Figure object showing impedance measurements over time
		"""
		# Define measurement types and their corresponding data fields
		measurement_fields = {
			"Absolute Impedance (|Z|)": "Z",
			"Resistance"              : "resistance",
			"Capacitance"             : "capacitance"
		}

		# Frequency labels
		frequency_labels = {
			"high_frequency"  : "Highest Freq",
			"center_frequency": "Center Freq (Max Phase Angle)",
			"low_frequency"   : "Lowest Freq"
		}

		# Line styles for different frequencies
		line_styles = {
			"high_frequency"  : None,
			"center_frequency": dict(dash='dot'),
			"low_frequency"   : dict(dash='dash')
		}

		# Initialize data containers
		dates = []
		measurements = {freq: {field: [] for field in measurement_fields.values()}
						for freq in frequency_labels}

		# Process each visit
		for visit in self.visits:
			dates.append(visit[self.visit_date_tag])

			sensor_data = visit.get('sensor_data', {})
			impedance_data = sensor_data.get('impedance', {})

			# Process each frequency
			for freq in frequency_labels:
				freq_data = impedance_data.get(freq, {})
				for field in measurement_fields.values():
					try:
						val = float(freq_data.get(field)) if freq_data.get(field) not in (None, '') else None
					except (ValueError, TypeError):
						val = None
					measurements[freq][field].append(val)

		# Create figure
		fig = go.Figure()
		field = measurement_fields[measurement_mode]

		# Add traces for each frequency
		for freq in frequency_labels:
			values = measurements[freq][field]
			if any(v is not None for v in values):
				fig.add_trace(go.Scatter(
					x=dates,
					y=values,
					name=f'{measurement_mode.split()[0]} ({frequency_labels[freq]})',
					mode='lines+markers',
					line=line_styles[freq]
				))

		# Configure layout
		fig.update_layout(
			title='Impedance Measurements Over Time',
			xaxis_title=self.visit_date_tag,
			yaxis_title=f'{measurement_mode.split()[0]} Values',
			hovermode='x unified',
			showlegend=True,
			height=600,
			yaxis=dict(type='log' if measurement_mode == "Capacitance" else 'linear')
		)

		return fig<|MERGE_RESOLUTION|>--- conflicted
+++ resolved
@@ -194,11 +194,7 @@
 		return working_df
 
 	def _perform_clustering(self, analysis_df: pd.DataFrame, cluster_features: List[str],
-<<<<<<< HEAD
-						   n_clusters: int, clustering_method: str) -> None:
-=======
 							n_clusters: int, clustering_method: str) -> None:
->>>>>>> 5a511259
 		"""
 		Perform clustering on the data using the specified method and features.
 
@@ -260,11 +256,7 @@
 			self._display_feature_importance(feature_importance)
 
 	def _apply_clustering_algorithm(self, scaled_features: np.ndarray, cluster_features: List[str],
-<<<<<<< HEAD
-								   n_clusters: int, clustering_method: str) -> Tuple[np.ndarray, Dict[str, float]]:
-=======
 									n_clusters: int, clustering_method: str) -> Tuple[np.ndarray, Dict[str, float]]:
->>>>>>> 5a511259
 		"""
 		Apply the specified clustering algorithm to the data.
 
