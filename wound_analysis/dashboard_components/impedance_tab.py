# Standard library imports
import traceback
<<<<<<< HEAD
from collections import Counter
=======
from typing import List, Dict, Any, Tuple, Optional
>>>>>>> ff9f72e9

# Third-party imports
import numpy as np
import pandas as pd
import streamlit as st
from scipy import stats
from scipy.cluster.hierarchy import linkage, fcluster
from sklearn.cluster import KMeans, DBSCAN
from sklearn.metrics import silhouette_score
from sklearn.neighbors import NearestNeighbors
from sklearn.preprocessing import StandardScaler
import plotly.express as px
import plotly.graph_objects as go

# Local application imports
<<<<<<< HEAD
from wound_analysis.dashboard_components.visualizer import Visualizer
from wound_analysis.utils.data_processor import ImpedanceAnalyzer, WoundDataProcessor

class ImpedanceTab:
	"""
		Render the impedance analysis tab in the Streamlit application.

		This method creates a comprehensive data analysis and visualization tab focused on bioelectrical
		impedance measurement data. It provides different views depending on whether the analysis is for
		all patients combined or a specific patient.

		For all patients:
		- Creates a scatter plot correlating impedance to healing rate with outlier control
		- Displays statistical correlation coefficients
		- Shows impedance components over time
		- Shows average impedance by wound type

		For individual patients:
		- Provides three detailed sub-tabs:
			1. Overview: Basic impedance measurements over time with mode selection
			2. Clinical Analysis: Detailed per-visit assessment including tissue health index, infection risk assessment, tissue composition analysis, and changes since previous visit
			3. Advanced Interpretation: Sophisticated analysis including healing trajectory, wound healing stage classification, tissue electrical properties, and clinical insights

		Parameters:
		----------
		df : pd.DataFrame
				The dataframe containing all patient data with impedance measurements
		selected_patient : str
				Either "All Patients" or a specific patient identifier (e.g., "Patient 43")

		Returns:
		-------
		None
				This method renders UI elements directly to the Streamlit app
	"""

	def __init__(self, df: pd.DataFrame, selected_patient: str, data_processor: WoundDataProcessor):
		self.data_processor = data_processor
		self.patient_id = "All Patients" if selected_patient == "All Patients" else int(selected_patient.split()[1])
		self.df = df

	def render(self) -> None:

		st.header("Impedance Analysis")

		if self.patient_id == "All Patients":
			ImpedanceTab._render_population(df=self.df)
		else:
			visits = self.data_processor.get_patient_visits(record_id=self.patient_id)['visits']
			ImpedanceTab._render_patient(visits=visits)

	@staticmethod
	def _render_population(df: pd.DataFrame) -> None:
		"""
		Renders the population-level impedance analysis section of the dashboard.

		This method creates visualizations and controls for analyzing impedance data across the entire patient population. It includes
		correlation analysis with filtering controls, a scatter plot of relationships between variables, and additional charts that provide
		population-level insights about impedance measurements.

		Parameters:
		----------
		df : pd.DataFrame
			The input dataframe containing patient impedance data to be analyzed.
			Expected to contain columns related to impedance measurements and patient information.

		Returns:
		-------
		None
			This method directly renders components to the Streamlit dashboard and doesn't return values.

		Notes:
		-----
		The method performs the following operations:
		1. Creates a filtered dataset based on user-controlled outlier thresholds
		2. Allows clustering of data based on selected features
		3. Renders a scatter plot showing relationships between impedance variables
		4. Displays additional charts for population-level impedance analysis
		"""

		# Create a copy of the dataframe for analysis
		analysis_df = df.copy()

		# Create an expander for clustering options
		with st.expander("Patient Data Clustering", expanded=True):
			st.markdown("### Cluster Analysis Settings")

			# Create two columns for clustering controls
			col1, col2, col3 = st.columns([1, 2, 1])

			with col1:
				# Number of clusters selection
				# n_clusters = st.slider("Number of Clusters", min_value=2, max_value=10, value=3, help="Select the number of clusters to divide patient data into")
				n_clusters = st.number_input("Number of Clusters", min_value=2, max_value=10, value=3, help="Select the number of clusters to divide patient data into")

			with col2:
				# Features for clustering selection
				cluster_features = st.multiselect(
					"Features for Clustering",
					options=[
						"Skin Impedance (kOhms) - Z",
						"Calculated Wound Area",
						"Center of Wound Temperature (Fahrenheit)",
						"Oxygenation (%)",
						"Hemoglobin Level",
						"Calculated Age at Enrollment",
						"BMI",
						"Days_Since_First_Visit",
						"Healing Rate (%)"
					],
					default=["Skin Impedance (kOhms) - Z", "Calculated Wound Area", "Healing Rate (%)"],
					help="Select features to be used for clustering patients"
				)

			with col3:
				# Method selection
				clustering_method = st.selectbox(
					"Clustering Method",
					options=["K-Means", "Hierarchical", "DBSCAN"],
					index=0,
					help="Select the clustering algorithm to use"
				)

				# Add button to run clustering
				run_clustering = st.button("Run Clustering")

		# Session state for clusters
		if 'clusters' not in st.session_state:
			st.session_state.clusters = None
			st.session_state.cluster_df = None
			st.session_state.selected_cluster = None
			st.session_state.feature_importance = None

		# Run clustering if requested
		if run_clustering and len(cluster_features) > 0:
			try:
				# Create a feature dataframe for clustering
				clustering_df = analysis_df[cluster_features].copy()

				# Handle missing values
				clustering_df = clustering_df.fillna(clustering_df.mean())



				# Drop rows with any remaining NaN values
				clustering_df = clustering_df.dropna()

				if len(clustering_df) > n_clusters:  # Ensure we have more data points than clusters
					# Get indices of valid rows to map back to original dataframe
					valid_indices = clustering_df.index

					# Standardize the data
					scaler = StandardScaler()
					scaled_features = scaler.fit_transform(clustering_df)

					# Perform clustering based on selected method
					if clustering_method == "K-Means":
						clusterer = KMeans(n_clusters=n_clusters, random_state=42, n_init=10)
						cluster_labels = clusterer.fit_predict(scaled_features)

						# Calculate feature importance for K-Means
						centers = clusterer.cluster_centers_
						feature_importance = {}
						for i, feature in enumerate(cluster_features):
							# Calculate the variance of this feature across cluster centers
							variance = np.var([center[i] for center in centers])
							feature_importance[feature] = variance

						# Normalize the feature importance
						max_importance = max(feature_importance.values())
						feature_importance = {k: v/max_importance for k, v in feature_importance.items()}

					elif clustering_method == "Hierarchical":
						# Perform hierarchical clustering
						Z = linkage(scaled_features, 'ward')
						cluster_labels = fcluster(Z, n_clusters, criterion='maxclust') - 1  # Adjust to 0-based

						# For hierarchical clustering, use silhouette coefficients for feature importance
						feature_importance = {}
						for i, feature in enumerate(cluster_features):
							# Create single-feature clustering and measure its quality
							single_feature = scaled_features[:, i:i+1]
							if len(np.unique(single_feature)) > 1:  # Only if feature has variation
								temp_clusters = fcluster(linkage(single_feature, 'ward'), n_clusters, criterion='maxclust')
								try:
									score = silhouette_score(single_feature, temp_clusters)
									feature_importance[feature] = max(0, score)  # Ensure non-negative
								except:
									feature_importance[feature] = 0.01  # Fallback value
							else:
								feature_importance[feature] = 0.01

						# Normalize the feature importance
						if max(feature_importance.values()) > 0:
							max_importance = max(feature_importance.values())
							feature_importance = {k: v/max_importance for k, v in feature_importance.items()}

					else:  # DBSCAN
						# Calculate epsilon based on data
						neigh = NearestNeighbors(n_neighbors=3)
						neigh.fit(scaled_features)
						distances, _ = neigh.kneighbors(scaled_features)
						distances = np.sort(distances[:, 2], axis=0)  # Distance to 3rd nearest neighbor
						epsilon = np.percentile(distances, 90)  # Use 90th percentile as epsilon

						clusterer = DBSCAN(eps=epsilon, min_samples=max(3, len(scaled_features)//30))
						cluster_labels = clusterer.fit_predict(scaled_features)

						# For DBSCAN, count points in each cluster as a measure of feature importance
						counts = Counter(cluster_labels)

						# Adjust n_clusters to actual number found by DBSCAN
						n_clusters = len([k for k in counts.keys() if k >= 0])  # Exclude noise points (label -1)

						# Calculate feature importance for DBSCAN using variance within clusters
						feature_importance = {}
						for i, feature in enumerate(cluster_features):
							variances = []
							for label in set(cluster_labels):
								if label >= 0:  # Exclude noise points
									cluster_data = scaled_features[cluster_labels == label, i]
									if len(cluster_data) > 1:
										variances.append(np.var(cluster_data))
							if variances:
								feature_importance[feature] = 1.0 - min(1.0, np.mean(variances)/np.var(scaled_features[:, i]))
							else:
								feature_importance[feature] = 0.01

						# Normalize feature importance
						if max(feature_importance.values()) > 0:
							max_importance = max(feature_importance.values())
							feature_importance = {k: v/max_importance for k, v in feature_importance.items()}

					# Create a new column in the original dataframe with cluster labels
					cluster_mapping = pd.Series(cluster_labels, index=valid_indices)
					analysis_df.loc[valid_indices, 'Cluster'] = cluster_mapping

					# Handle any NaN in cluster column (rows that were dropped during clustering)
					analysis_df['Cluster'] = analysis_df['Cluster'].fillna(-1).astype(int)

					# Store clustering results in session state
					st.session_state.clusters = sorted(analysis_df['Cluster'].unique())
					st.session_state.cluster_df = analysis_df
					st.session_state.feature_importance = feature_importance
					st.session_state.selected_cluster = None  # Reset selected cluster

					# Display success message
					st.success(f"Successfully clustered data into {n_clusters} clusters using {clustering_method}!")

					# Display cluster distribution
					cluster_counts = analysis_df['Cluster'].value_counts().sort_index()

					# Filter out noise points (label -1) for visualization
					if -1 in cluster_counts:
						noise_count = cluster_counts[-1]
						cluster_counts = cluster_counts[cluster_counts.index >= 0]
						st.info(f"Note: {noise_count} points were classified as noise (only applies to DBSCAN)")

					# Create a bar chart for cluster sizes
					fig = px.bar(
						x=cluster_counts.index,
						y=cluster_counts.values,
						labels={'x': 'Cluster', 'y': 'Number of Patients/Visits'},
						title=f"Cluster Distribution",
						color=cluster_counts.index,
						text=cluster_counts.values
					)

					fig.update_traces(textposition='outside')
					fig.update_layout(showlegend=False)
					st.plotly_chart(fig, use_container_width=True)

					# Create a spider/radar chart showing feature importance for clustering
					if feature_importance:
						# Create a radar chart for feature importance
						categories = list(feature_importance.keys())
						values = list(feature_importance.values())

						fig = go.Figure()
						fig.add_trace(go.Scatterpolar(
							r=values,
							theta=categories,
							fill='toself',
							name='Feature Importance'
						))

						fig.update_layout(
							title="Feature Importance in Clustering",
							polar=dict(
								radialaxis=dict(visible=True, range=[0, 1]),
							),
							showlegend=False
						)

						st.plotly_chart(fig, use_container_width=True)
				else:
					st.error("Not enough valid data points for clustering. Try selecting different features or reducing the number of clusters.")

			except Exception as e:
				st.error(f"Error during clustering: {str(e)}")
				st.error(traceback.format_exc())

		# Check if clustering has been performed
		if st.session_state.clusters is not None and st.session_state.cluster_df is not None:
			# Create selection for which cluster to analyze
			st.markdown("### Cluster Selection")

			cluster_options = [f"All Data"]
			for cluster_id in sorted([c for c in st.session_state.clusters if c >= 0]):
				cluster_count = len(st.session_state.cluster_df[st.session_state.cluster_df['Cluster'] == cluster_id])
				cluster_options.append(f"Cluster {cluster_id} (n={cluster_count})")

			selected_option = st.selectbox(
				"Select cluster to analyze:",
				options=cluster_options,
				index=0
			)

			# Update the selected cluster in session state
			if selected_option == "All Data":
				st.session_state.selected_cluster = None
				working_df = analysis_df
			else:
				cluster_id = int(selected_option.split(" ")[1].split("(")[0])
				st.session_state.selected_cluster = cluster_id
				working_df = st.session_state.cluster_df[st.session_state.cluster_df['Cluster'] == cluster_id].copy()

				# Display cluster characteristics
				st.markdown(f"### Characteristics of Cluster {cluster_id}")

				# Create summary statistics for this cluster vs. overall population
				summary_stats = []

				for feature in cluster_features:
					if feature in working_df.columns:
						try:
							cluster_mean = working_df[feature].mean()
							overall_mean = analysis_df[feature].mean()
							diff_pct = ((cluster_mean - overall_mean) / overall_mean * 100) if overall_mean != 0 else 0

							summary_stats.append({
								"Feature": feature,
								"Cluster Mean": f"{cluster_mean:.2f}",
								"Population Mean": f"{overall_mean:.2f}",
								"Difference": f"{diff_pct:+.1f}%",
								"Significant": abs(diff_pct) > 15
							})
						except:
							pass

				if summary_stats:
					summary_df = pd.DataFrame(summary_stats)

					# Create a copy of the styling DataFrame to avoid the KeyError
					styled_df = summary_df.copy()

					# Define the highlight function that uses a custom attribute instead of accessing the DataFrame
					def highlight_significant(row):
						is_significant = row['Significant'] if 'Significant' in row else False
						# Return styling for all columns except 'Significant'
						return ['background-color: yellow' if is_significant else '' for _ in range(len(row))]

					# Apply styling to all columns, then drop the 'Significant' column for display
					styled_df = styled_df.style.apply(highlight_significant, axis=1)
					styled_df.hide(axis="columns", names=["Significant"])

					# Display the styled DataFrame
					st.table(styled_df)
					st.info("Highlighted rows indicate features where this cluster differs from the overall population by >15%")
		else:
			working_df = analysis_df

		# Add outlier threshold control and calculate correlation
		filtered_df = ImpedanceTab._display_correlation_controls(working_df)

		# Create scatter plot if we have valid data
		if not filtered_df.empty:
			ImpedanceTab._scatter_plot(df=filtered_df)
		else:
			st.warning("No valid data available for the scatter plot.")

		# Create additional visualizations in a two-column layout
		ImpedanceTab._population_charts(df=working_df)

	@staticmethod
	def _display_correlation_controls(df: pd.DataFrame) -> pd.DataFrame:
		"""
		Displays comprehensive statistical analysis between selected features.

		This method creates UI controls for configuring outlier thresholds and displays:
		1. Correlation matrix between all selected features
		2. Statistical significance (p-values)
		3. Effect sizes and confidence intervals
		4. Basic descriptive statistics for each feature

		Parameters
		----------
		df : pd.DataFrame
			The input dataframe containing wound data with all selected features

		Returns
		-------
		pd.DataFrame
			Processed dataframe with outliers removed
		"""
		col1, _, col3 = st.columns([2, 3, 3])

		with col1:
			outlier_threshold = st.number_input(
				"Impedance Outlier Threshold (Quantile)",
				min_value=0.0,
				max_value=0.9,
				value=0.0,
				step=0.05,
				help="Quantile threshold for outlier detection (0 = no outliers removed, 0.1 = using 10th and 90th percentiles)"
			)

		# Get the selected features for analysis
		features_to_analyze = [
			"Skin Impedance (kOhms) - Z",
			"Calculated Wound Area",
			"Center of Wound Temperature (Fahrenheit)",
			"Oxygenation (%)",
			"Hemoglobin Level",
			"Healing Rate (%)"
		]

		# Filter features that exist in the dataframe
		features_to_analyze = [f for f in features_to_analyze if f in df.columns]

		# Create a copy of the dataframe with only the features we want to analyze
		analysis_df = df[features_to_analyze].copy()

		# Remove outliers if threshold is set
		if outlier_threshold > 0:
			for col in analysis_df.columns:
				q_low = analysis_df[col].quantile(outlier_threshold)
				q_high = analysis_df[col].quantile(1 - outlier_threshold)
				analysis_df = analysis_df[
					(analysis_df[col] >= q_low) &
					(analysis_df[col] <= q_high)
				]

		# Calculate correlation matrix
		corr_matrix = analysis_df.corr()

		# Calculate p-values for correlations
		def calculate_pvalue(x, y):
			mask = ~(np.isnan(x) | np.isnan(y))
			if np.sum(mask) < 2:
				return np.nan
			return stats.pearsonr(x[mask], y[mask])[1]

		p_values = pd.DataFrame(
			[[calculate_pvalue(analysis_df[col1], analysis_df[col2])
			  for col2 in analysis_df.columns]
			 for col1 in analysis_df.columns],
			columns=analysis_df.columns,
			index=analysis_df.columns
		)

		# Display correlation heatmap
		st.subheader("Feature Correlation Analysis")

		# Create correlation heatmap
		fig = px.imshow(
			corr_matrix,
			labels=dict(color="Correlation"),
			x=corr_matrix.columns,
			y=corr_matrix.columns,
			color_continuous_scale="RdBu",
			aspect="auto"
		)
		fig.update_layout(
			title="Correlation Matrix Heatmap",
			width=800,
			height=600
		)
		st.plotly_chart(fig, use_container_width=True)

		# Display detailed statistics
		st.subheader("Statistical Summary")

		# Create tabs for different statistical views
		tab1, tab2, tab3 = st.tabs(["Correlation Details", "Descriptive Stats", "Effect Sizes"])

		with tab1:
			# Display significant correlations
			st.markdown("#### Significant Correlations (p < 0.05)")
			significant_corrs = []
			for i in range(len(features_to_analyze)):
				for j in range(i+1, len(features_to_analyze)):
					if p_values.iloc[i,j] < 0.05:
						significant_corrs.append({
							"Feature 1": features_to_analyze[i],
							"Feature 2": features_to_analyze[j],
							"Correlation": f"{corr_matrix.iloc[i,j]:.3f}",
							"p-value": f"{p_values.iloc[i,j]:.3e}"
						})

			if significant_corrs:
				st.table(pd.DataFrame(significant_corrs))
			else:
				st.info("No significant correlations found.")

		with tab2:
			# Display descriptive statistics
			st.markdown("#### Descriptive Statistics")
			desc_stats = analysis_df.describe()
			desc_stats.loc["skew"] = analysis_df.skew()
			desc_stats.loc["kurtosis"] = analysis_df.kurtosis()
			st.dataframe(desc_stats)

		with tab3:
			# Calculate and display effect sizes
			st.markdown("#### Effect Sizes (Cohen's d) relative to Impedance")

			effect_sizes = []
			impedance_col = "Skin Impedance (kOhms) - Z"

			if impedance_col in features_to_analyze:
				for col in features_to_analyze:
					if col != impedance_col:
						# Calculate Cohen's d
						d = (analysis_df[col].mean() - analysis_df[impedance_col].mean()) / \
							np.sqrt((analysis_df[col].var() + analysis_df[impedance_col].var()) / 2)

						effect_sizes.append({
							"Feature": col,
							"Cohen's d": f"{d:.3f}",
							"Effect Size": "Large" if abs(d) > 0.8 else "Medium" if abs(d) > 0.5 else "Small",
							"95% CI": f"[{d-1.96*np.sqrt(4/len(analysis_df)):.3f}, {d+1.96*np.sqrt(4/len(analysis_df)):.3f}]"
						})

				if effect_sizes:
					st.table(pd.DataFrame(effect_sizes))
				else:
					st.info("No effect sizes could be calculated.")
			else:
				st.info("Impedance measurements not available for effect size calculation.")

		return analysis_df

	@staticmethod
	def _scatter_plot(df: pd.DataFrame) -> None:
		"""
		Render scatter plot showing relationship between impedance and healing rate.

		Args:
			df: DataFrame containing impedance and healing rate data
		"""
		# Create a copy to avoid modifying the original dataframe
		plot_df = df.copy()

		# Handle missing values in Calculated Wound Area
		if 'Calculated Wound Area' in plot_df.columns:
			# Fill NaN with the mean, or 1 if all values are NaN
			mean_area = plot_df['Calculated Wound Area'].mean()
			plot_df['Calculated Wound Area'] = plot_df['Calculated Wound Area'].fillna(mean_area if pd.notnull(mean_area) else 1)

		# Define hover data columns we want to show if available
		hover_columns = ['Record ID', 'Event Name', 'Wound Type']
		available_hover = [col for col in hover_columns if col in plot_df.columns]

		fig = px.scatter(
			plot_df,
			x='Skin Impedance (kOhms) - Z',
			y='Healing Rate (%)',
			color='Diabetes?' if 'Diabetes?' in plot_df.columns else None,
			size='Calculated Wound Area' if 'Calculated Wound Area' in plot_df.columns else None,
			size_max=30,
			hover_data=available_hover,
			title="Impedance vs Healing Rate Correlation"
		)

		fig.update_layout(
			xaxis_title="Impedance Z (kOhms)",
			yaxis_title="Healing Rate (% reduction per visit)"
		)

		st.plotly_chart(fig, use_container_width=True)

	@staticmethod
	def _population_charts(df: pd.DataFrame) -> None:
		"""
		Renders two charts showing population-level impedance statistics:
		1. A line chart showing average impedance components (Z, Z', Z'') over time by visit number
		2. A bar chart showing average impedance values by wound type

		This method uses the impedance_analyzer to calculate the relevant statistics
		from the provided dataframe and then creates visualizations using Plotly Express.

		Parameters
		----------
		df : pd.DataFrame
			DataFrame containing impedance measurements and visit information
			for multiple patients

		Returns
		-------
		None
			The method renders charts directly to the Streamlit UI
		"""

		# Get prepared statistics
		avg_impedance, avg_by_type = ImpedanceAnalyzer.prepare_population_stats(df=df)

		col1, col2 = st.columns(2)

		with col1:
			st.subheader("Impedance Components Over Time")
			fig1 = px.line(
				avg_impedance,
				x='Visit Number',
				y=["Skin Impedance (kOhms) - Z", "Skin Impedance (kOhms) - Z'", "Skin Impedance (kOhms) - Z''"],
				title="Average Impedance Components by Visit",
				markers=True
			)
			fig1.update_layout(xaxis_title="Visit Number", yaxis_title="Impedance (kOhms)")
			st.plotly_chart(fig1, use_container_width=True)

		with col2:
			st.subheader("Impedance by Wound Type")
			fig2 = px.bar(
				avg_by_type,
				x='Wound Type',
				y="Skin Impedance (kOhms) - Z",
				title="Average Impedance by Wound Type",
				color='Wound Type'
			)
			fig2.update_layout(xaxis_title="Wound Type", yaxis_title="Average Impedance Z (kOhms)")
			st.plotly_chart(fig2, use_container_width=True)

	@staticmethod
	def _render_patient(visits: list) -> None:
		"""
		Renders the impedance analysis section for a specific patient in the dashboard.

		This method creates a tabbed interface to display different perspectives on a patient's
		impedance data, organized into Overview, Clinical Analysis, and Advanced Interpretation tabs.

		Parameters
		----------
		df : pd.DataFrame
			The dataframe containing all patient data (may be filtered)
		patient_id : int
			The unique identifier for the patient to analyze

		Returns:
		-------
		None
			This method renders UI elements directly to the Streamlit dashboard
		"""

		# Get patient visits


		# Create tabs for different analysis views
		tab1, tab2, tab3 = st.tabs([
			"Overview",
			"Clinical Analysis",
			"Advanced Interpretation"
		])

		with tab1:
			ImpedanceTab._patient_overview(visits=visits)

		with tab2:
			ImpedanceTab._render_patient_clinical_analysis(visits=visits)

		with tab3:
			ImpedanceTab._render_patient_advanced_analysis(visits=visits)

	@staticmethod
	def _patient_overview(visits: list) -> None:
		"""
			Renders an overview section for patient impedance measurements.

			This method creates a section in the Streamlit application showing impedance measurements
			over time, allowing users to view different types of impedance data (absolute impedance,
			resistance, or capacitance).

			Parameters:
				visits (list): A list of patient visit data containing impedance measurements

			Returns:
			-------
			None
					This method renders UI elements directly to the Streamlit app

			Note:
				The visualization includes a selector for different measurement modes and
				displays an explanatory note about the measurement types and frequency effects.
		"""

		st.subheader("Impedance Measurements Over Time")

		# Add measurement mode selector
		measurement_mode = st.selectbox(
			"Select Measurement Mode:",
			["Absolute Impedance (|Z|)", "Resistance", "Capacitance"],
			key="impedance_mode_selector"
		)

		# Create impedance chart with selected mode
		fig = Visualizer.create_impedance_chart(visits, measurement_mode=measurement_mode)
		st.plotly_chart(fig, use_container_width=True)

		# Logic behind analysis
		st.markdown("""
		<div style="margin-top:10px; padding:15px; background-color:#f8f9fa; border-left:4px solid #6c757d; font-size:0.9em;">
		<p style="margin-top:0; color:#666; font-weight:bold;">ABOUT THIS ANALYSIS:</p>
		<strong>Measurement Types:</strong><br>
		• <strong>|Z|</strong>: Total opposition to current flow<br>
		• <strong>Resistance</strong>: Opposition from ionic content<br>
		• <strong>Capacitance</strong>: Opposition from cell membranes<br><br>
		<strong>Frequency Effects:</strong><br>
		• <strong>Low (100Hz)</strong>: Measures extracellular fluid<br>
		• <strong>High (80000Hz)</strong>: Measures both intra/extracellular properties
		</div>
		""", unsafe_allow_html=True)

	@staticmethod
	def _render_patient_clinical_analysis(visits: list) -> None:
		"""
			Renders the bioimpedance clinical analysis section for a patient's wound data.

			This method creates a tabbed interface showing clinical analysis for each visit.
			For each visit (except the first one), it performs a comparative analysis with
			the previous visit to track changes in wound healing metrics.

			Args:
				visits (list): A list of dictionaries containing visit data. Each dictionary
						should have at least a 'visit_date' key and other wound measurement data.

			Returns:
			-------
			None
				The method updates the Streamlit UI directly

			Notes:
				- At least two visits are required for comprehensive analysis
				- Creates a tab for each visit date
				- Analysis is performed using the impedance_analyzer component
		"""

		st.subheader("Bioimpedance Clinical Analysis")

		# Only analyze if we have at least two visits
		if len(visits) < 2:
			st.warning("At least two visits are required for comprehensive clinical analysis")
			return

		# Create tabs for each visit
		visit_tabs = st.tabs([f"{visit.get('visit_date', 'N/A')}" for visit in visits])

		for visit_idx, visit_tab in enumerate(visit_tabs):
			with visit_tab:
				# Get current and previous visit data
				current_visit = visits[visit_idx]
				previous_visit = visits[visit_idx-1] if visit_idx > 0 else None

				# Generate comprehensive clinical analysis
				analysis = ImpedanceAnalyzer.generate_clinical_analysis(
					current_visit=current_visit, previous_visit=previous_visit
				)

				# Display results in a structured layout
				ImpedanceTab._display_clinical_analysis_results(analysis=analysis, has_previous_visit=previous_visit is not None)

	@staticmethod
	def _render_patient_advanced_analysis(visits: list) -> None:
		"""
			Renders the advanced bioelectrical analysis section for a patient's wound data.

			This method displays comprehensive bioelectrical analysis results including healing
			trajectory, wound healing stage classification, tissue electrical properties, and
			clinical insights derived from the impedance data. The analysis requires at least
			three visits to generate meaningful patterns and trends.

			Parameters:
				visits (list): A list of visit data objects containing impedance measurements and
							other wound assessment information.

			Returns:
			-------
			None
				The method updates the Streamlit UI directly

			Notes:
				- Displays a warning if fewer than three visits are available
				- Shows healing trajectory analysis with progression indicators
				- Presents wound healing stage classification based on impedance patterns
				- Displays Cole-Cole parameters representing tissue electrical properties if available
				- Provides clinical insights to guide treatment decisions
				- Includes reference information about bioimpedance interpretation
		"""

		st.subheader("Advanced Bioelectrical Interpretation")

		if len(visits) < 3:
			st.warning("At least three visits are required for advanced analysis")
			return

		# Generate advanced analysis
		analysis = ImpedanceAnalyzer.generate_advanced_analysis(visits=visits)

		# Display healing trajectory analysis if available
		if 'healing_trajectory' in analysis and analysis['healing_trajectory']['status'] == 'analyzed':
			ImpedanceTab._display_high_freq_impedance_healing_trajectory_analysis(trajectory=analysis['healing_trajectory'])

		# Display wound healing stage classification
		ImpedanceTab._display_wound_healing_stage(healing_stage=analysis['healing_stage'])

		# Display Cole-Cole parameters if available
		if 'cole_parameters' in analysis and analysis['cole_parameters']:
			ImpedanceTab._display_tissue_electrical_properties(cole_params=analysis['cole_parameters'])

		# Display clinical insights
		ImpedanceTab._display_clinical_insights(insights=analysis['insights'])

		# Reference information
		st.markdown("""
			<div style="margin-top:10px; padding:15px; background-color:#f8f9fa; border-left:4px solid #6c757d; font-size:0.9em;">
			<p style="margin-top:0; color:#666; font-weight:bold;">ABOUT THIS ANALYSIS:</p>

			<p style="font-weight:bold; margin-bottom:5px;">Frequency Significance:</p>
			<ul style="margin-top:0; padding-left:20px;">
			<li><strong>Low Frequency (100Hz):</strong> Primarily reflects extracellular fluid and tissue properties</li>
			<li><strong>Center Frequency:</strong> Reflects the maximum reactance point, varies based on tissue composition</li>
			<li><strong>High Frequency (80000Hz):</strong> Penetrates cell membranes, reflects total tissue properties</li>
			</ul>

			<p style="font-weight:bold; margin-bottom:5px;">Clinical Correlations:</p>
			<ul style="margin-top:0; padding-left:20px;">
			<li><strong>Decreasing High-Frequency Impedance:</strong> Often associated with improved healing</li>
			<li><strong>Increasing Low-to-High Frequency Ratio:</strong> May indicate inflammation or infection</li>
			<li><strong>Decreasing Phase Angle:</strong> May indicate deterioration in cellular health</li>
			<li><strong>Increasing Alpha Parameter:</strong> Often indicates increasing tissue heterogeneity</li>
			</ul>

			<p style="font-weight:bold; margin-bottom:5px;">Reference Ranges:</p>
			<ul style="margin-top:0; padding-left:20px;">
			<li><strong>Healthy Tissue Low/High Ratio:</strong> 5-12</li>
			<li><strong>Optimal Phase Angle:</strong> 5-7 degrees</li>
			<li><strong>Typical Alpha Range:</strong> 0.6-0.8</li>
			</ul>
			</div>
			""", unsafe_allow_html=True)

	@staticmethod
	def _display_clinical_analysis_results(analysis: dict, has_previous_visit: bool) -> None:
		"""
			Display the clinical analysis results in the Streamlit UI using a structured layout.

			This method organizes the display of analysis results into two sections, each with two columns:
			1. Top section: Tissue health and infection risk assessments
			2. Bottom section: Tissue composition analysis and comparison with previous visits (if available)

			The method also adds an explanatory note about the color coding and significance markers used in the display.

			Parameters
			----------
			analysis : dict
				A dictionary containing the analysis results with the following keys:
				- 'tissue_health': Data for tissue health assessment
				- 'infection_risk': Data for infection risk assessment
				- 'frequency_response': Data for tissue composition analysis
				- 'changes': Observed changes since previous visit (if available)
				- 'significant_changes': Boolean flags indicating clinically significant changes

			has_previous_visit : bool
				Flag indicating whether there is data from a previous visit available for comparison

			Returns:
			-------
			None
		"""

		# Display Tissue Health and Infection Risk in a two-column layout
		col1, col2 = st.columns(2)

		with col1:
			ImpedanceTab._display_tissue_health_assessment(analysis['tissue_health'])

		with col2:
			ImpedanceTab._display_infection_risk_assessment(analysis['infection_risk'])

		st.markdown('---')

		# Display Tissue Composition and Changes in a two-column layout
		col1, col2 = st.columns(2)

		with col2:
			ImpedanceTab._display_tissue_composition_analysis(analysis['frequency_response'])

		with col1:
			if has_previous_visit and 'changes' in analysis:
				ImpedanceTab._display_visit_changes(
					analysis['changes'],
					analysis['significant_changes']
				)
			else:
				st.info("This is the first visit. No previous data available for comparison.")

		st.markdown("""
			<div style="margin-top:10px; padding:15px; background-color:#f8f9fa; border-left:4px solid #6c757d; font-size:0.9em;">
			<p style="margin-top:0; color:#666; font-weight:bold;">ABOUT THIS ANALYSIS:</p>
			<p>Color indicates direction of change: <span style="color:#FF4B4B">red = increase</span>, <span style="color:#00CC96">green = decrease</span>.<br>
			Asterisk (*) marks changes exceeding clinical thresholds: Resistance >15%, Capacitance >20%, Z >15%.</p>
			</div>
			""", unsafe_allow_html=True)

	@staticmethod
	def _display_tissue_health_assessment(tissue_health):
		"""
			Displays the tissue health assessment in the Streamlit UI.

			This method renders the tissue health assessment section including:
			- A header with tooltip explanation of how the tissue health index is calculated
			- The numerical health score with color-coded display (red: <40, orange: 40-60, green: >60)
			- A textual interpretation of the health score
			- A warning message if health score data is insufficient

			Parameters
			----------
			tissue_health : tuple
				A tuple containing (health_score, health_interp) where:
				- health_score (float or None): A numerical score from 0-100 representing tissue health
				- health_interp (str): A textual interpretation of the health score

			Returns:
			-------
			None
				This method updates the Streamlit UI but does not return a value
		"""

		st.markdown("### Tissue Health Assessment", help="The tissue health index is calculated using multi-frequency impedance ratios. The process involves: "
										"1) Extracting impedance data from sensor readings. "
										"2) Calculating the ratio of low to high frequency impedance (LF/HF ratio). "
										"3) Calculating phase angle if resistance and capacitance data are available. "
										"4) Normalizing the LF/HF ratio and phase angle to a 0-100 scale. "
										"5) Combining these scores with weightings to produce a final health score. "
										"6) Providing an interpretation based on the health score. "
										"The final score ranges from 0-100, with higher scores indicating better tissue health.")

		health_score, health_interp = tissue_health

		if health_score is not None:
			# Create a color scale for the health score
			color = "red" if health_score < 40 else "orange" if health_score < 60 else "green"
			st.markdown(f"**Tissue Health Index:** <span style='color:{color};font-weight:bold'>{health_score:.1f}/100</span>", unsafe_allow_html=True)
			st.markdown(f"**Interpretation:** {health_interp}")
		else:
			st.warning("Insufficient data for tissue health calculation")

	@staticmethod
	def _display_infection_risk_assessment(infection_risk):
		"""
			Displays the infection risk assessment information in the Streamlit app.

			This method presents the infection risk score, risk level, and contributing factors
			in a formatted way with color coding based on the risk severity.

			Parameters
			----------
			infection_risk : dict
				Dictionary containing infection risk assessment results with the following keys:
				- risk_score (float): A numerical score from 0-100 indicating infection risk
				- risk_level (str): A categorical assessment of risk (e.g., "Low", "Moderate", "High")
				- contributing_factors (list): List of factors that contribute to the infection risk

			Notes
			-----
			Risk score is color-coded:
			- Green: scores < 30 (low risk)
			- Orange: scores between 30 and 60 (moderate risk)
			- Red: scores ≥ 60 (high risk)

			The method includes a help tooltip that explains the factors used in risk assessment:
			1. Low/high frequency impedance ratio
			2. Sudden increase in low-frequency resistance
			3. Phase angle measurements
		"""

		st.markdown("### Infection Risk Assessment", help="The infection risk assessment is based on three key factors: "
			"1. Low/high frequency impedance ratio: A ratio > 15 is associated with increased infection risk."
			"2. Sudden increase in low-frequency resistance: A >30% increase may indicate an inflammatory response, "
			"which could be a sign of infection. This is because inflammation causes changes in tissue"
			"electrical properties, particularly at different frequencies."
			"3. Phase angle: Lower phase angles (<3°) indicate less healthy or more damaged tissue,"
			"which may be more susceptible to infection."
			"The risk score is a weighted sum of these factors, providing a quantitative measure of infection risk."
			"The final score ranges from 0-100, with higher scores indicating higher infection risk.")

		risk_score = infection_risk["risk_score"]
		risk_level = infection_risk["risk_level"]

		# Create a color scale for the risk score
		risk_color = "green" if risk_score < 30 else "orange" if risk_score < 60 else "red"
		st.markdown(f"**Infection Risk Score:** <span style='color:{risk_color};font-weight:bold'>{risk_score:.1f}/100</span>", unsafe_allow_html=True)
		st.markdown(f"**Risk Level:** {risk_level}")

		# Display contributing factors if any
		factors = infection_risk["contributing_factors"]
		if factors:
			st.markdown(f"**Contributing Factors:** {', '.join(factors)}")

	@staticmethod
	def _display_tissue_composition_analysis(freq_response):
		"""
			Displays the tissue composition analysis results in the Streamlit app based on frequency response data.

			This method presents the bioelectrical impedance analysis (BIA) results including alpha and beta
			dispersion values with their interpretation. It creates a section with explanatory headers and
			displays the calculated tissue composition metrics.

			Parameters
			-----------
			freq_response : dict
				Dictionary containing frequency response analysis results with the following keys:
				- 'alpha_dispersion': float, measurement of low to center frequency response
				- 'beta_dispersion': float, measurement of center to high frequency response
				- 'interpretation': str, clinical interpretation of the frequency response data

			Returns:
			--------
			None
				The method updates the Streamlit UI directly

			Note:
				- The method includes a help tooltip explaining the principles behind BIA and the significance
				of alpha and beta dispersion values.
		"""

		st.markdown("### Tissue Composition Analysis", help="""This analysis utilizes bioelectrical impedance analysis (BIA) principles to evaluatetissue characteristics based on the frequency-dependent response to electrical current.
		It focuses on two key dispersion regions:
		1. Alpha Dispersion (low to center frequency): Occurs in the kHz range, reflects extracellular fluid content and cell membrane permeability.
		Large alpha dispersion may indicate edema or inflammation.
		2. Beta Dispersion (center to high frequency): Beta dispersion is a critical phenomenon in bioimpedance analysis, occurring in the MHz frequency range (0.1–100 MHz) and providing insights into cellular structures. It reflects cell membrane properties (such as membrane capacitance and polarization, which govern how high-frequency currents traverse cells) and intracellular fluid content (including ionic conductivity and cytoplasmic resistance146. For example, changes in intracellular resistance (Ri) or membrane integrity directly alter the beta dispersion profile).
		Changes in beta dispersion can indicate alterations in cell structure or function.""")

		# Display tissue composition analysis from frequency response
		st.markdown("#### Analysis Results:")
		if 'alpha_dispersion' in freq_response and 'beta_dispersion' in freq_response:
			st.markdown(f"**Alpha Dispersion:** {freq_response['alpha_dispersion']:.3f}")
			st.markdown(f"**Beta Dispersion:** {freq_response['beta_dispersion']:.3f}")

		# Display interpretation with more emphasis
		st.markdown(f"**Tissue Composition Interpretation:** {freq_response['interpretation']}")

	@staticmethod
	def _display_visit_changes(changes, significant_changes):
		"""
			Display analysis of changes between visits.

			Args:
				changes: Dictionary mapping parameter names to percentage changes
				significant_changes: Dictionary mapping parameter names to boolean values
					indicating clinically significant
		"""
		st.markdown("#### Changes Since Previous Visit", help="""The changes since previous visit are based on bioelectrical impedance analysis (BIA) principles to evaluate the composition of biological tissues based on the frequency-dependent response to electrical current.""")

		if not changes:
			st.info("No comparable data from previous visit")
			return

		# Create a structured data dictionary to organize by frequency and parameter
		data_by_freq = {
			"Low Freq" : {"Z": None, "Resistance": None, "Capacitance": None},
			"Mid Freq" : {"Z": None, "Resistance": None, "Capacitance": None},
			"High Freq": {"Z": None, "Resistance": None, "Capacitance": None},
		}

		# Fill in the data from changes
		for key, change in changes.items():
			param_parts = key.split('_')
			param_name = param_parts[0].capitalize()
			freq_type = ' '.join(param_parts[1:]).replace('_', ' ')

			# Map to our standardized names
			if 'low frequency' in freq_type:
				freq_name = "Low Freq"
			elif 'center frequency' in freq_type:
				freq_name = "Mid Freq"
			elif 'high frequency' in freq_type:
				freq_name = "High Freq"
			else:
				continue

			# Check if this change is significant
			is_significant = significant_changes.get(key, False)

			# Format as percentage with appropriate sign and add asterisk if significant
			if change is not None:
				formatted_change = f"{change*100:+.1f}%"
				if is_significant:
					formatted_change = f"{formatted_change}*"
			else:
				formatted_change = "N/A"

			# Store in our data structure
			if param_name in ["Z", "Resistance", "Capacitance"]:
				data_by_freq[freq_name][param_name] = formatted_change

		# Convert to DataFrame for display
		change_df = pd.DataFrame(data_by_freq).T  # Transpose to get frequencies as rows

		# Reorder columns if needed
		if all(col in change_df.columns for col in ["Z", "Resistance", "Capacitance"]):
			change_df = change_df[["Z", "Resistance", "Capacitance"]]

		# Add styling
		def color_cells(val):
			try:
				if val is None or val == "N/A":
					return ''

				# Check if there's an asterisk and remove it for color calculation
				num_str = val.replace('*', '').replace('%', '')

				# Get numeric value by stripping % and sign
				num_val = float(num_str)

				# Determine colors based on value
				if num_val > 0:
					return 'color: #FF4B4B'  # Red for increases
				else:
					return 'color: #00CC96'  # Green for decreases
			except:
				return ''

		# Apply styling
		styled_df = change_df.style.map(color_cells).set_properties(**{
			'text-align': 'center',
			'font-size': '14px',
			'border': '1px solid #EEEEEE'
		})

		# Display as a styled table with a caption
		st.write("**Percentage Change by Parameter and Frequency:**")
		st.dataframe(styled_df)
		st.write("   (*) indicates clinically significant change")

	@staticmethod
	def _display_high_freq_impedance_healing_trajectory_analysis(trajectory):
		"""
			Display the healing trajectory analysis with charts and statistics.

			This method visualizes the wound healing trajectory over time, including:
			- A line chart showing impedance values across visits
			- A trend line indicating the overall direction of change
			- Statistical analysis results (slope, p-value, R² value)
			- Interpretation of the healing trajectory

			Parameters
			----------
			trajectory : dict
				Dictionary containing healing trajectory data with the following keys:
				- dates : list of str
					Dates of the measurements
				- values : list of float
					Impedance values corresponding to each date
				- slope : float
					Slope of the trend line
				- p_value : float
					Statistical significance of the trend
				- r_squared : float
					R-squared value indicating goodness of fit
				- interpretation : str
					Text interpretation of the healing trajectory

			Returns:
			-------
			None
				This method displays its output directly in the Streamlit UI
		"""

		st.markdown("### Healing Trajectory Analysis")

		# Get trajectory data
		dates = trajectory['dates']
		values = trajectory['values']

		# Create trajectory chart
		fig = go.Figure()
		fig.add_trace(go.Scatter(
			x=list(range(len(dates))),
			y=values,
			mode='lines+markers',
			name='Impedance',
			line=dict(color='blue'),
			hovertemplate='%{y:.1f} kOhms'
		))

		# Add trend line
		x = np.array(range(len(values)))
		y = trajectory['slope'] * x + np.mean(values)
		fig.add_trace(go.Scatter(
			x=x,
			y=y,
			mode='lines',
			name='Trend',
			line=dict(color='red', dash='dash')
		))

		fig.update_layout(
			title="Impedance Trend Over Time",
			xaxis_title="Visit Number",
			yaxis_title="High-Frequency Impedance (kOhms)",
			hovermode="x unified"
		)

		st.plotly_chart(fig, use_container_width=True)

		# Display statistical results
		col1, col2 = st.columns(2)
		with col1:
			slope_color = "green" if trajectory['slope'] < 0 else "red"
			st.markdown(f"**Trend Slope:** <span style='color:{slope_color}'>{trajectory['slope']:.4f}</span>", unsafe_allow_html=True)
			st.markdown(f"**Statistical Significance:** p = {trajectory['p_value']:.4f}")

		with col2:
			st.markdown(f"**R² Value:** {trajectory['r_squared']:.4f}")
			st.info(trajectory['interpretation'])

		st.markdown("----")

	@staticmethod
	def _display_wound_healing_stage(healing_stage: dict) -> None:
		"""
			Display wound healing stage classification in the Streamlit interface.

			This method renders the wound healing stage information with color-coded stages
			(red for Inflammatory, orange for Proliferative, green for Remodeling) and
			displays the confidence level and characteristics associated with the stage.

				healing_stage (dict): Dictionary containing wound healing stage analysis with keys:
					- 'stage': String indicating the wound healing stage (Inflammatory, Proliferative, or Remodeling)
					- 'confidence': Numeric or string value indicating confidence in the classification
					- 'characteristics': List of strings describing characteristics of the current healing stage

			Returns:
			-------
			None
				This method renders content to the Streamlit UI but does not return any value.
		"""
		st.markdown("### Wound Healing Stage Classification")

		stage_colors = {
			"Inflammatory": "red",
			"Proliferative": "orange",
			"Remodeling": "green"
		}

		stage_color = stage_colors.get(healing_stage['stage'], "blue")
		st.markdown(f"**Current Stage:** <span style='color:{stage_color};font-weight:bold'>{healing_stage['stage']}</span> (Confidence: {healing_stage['confidence']})", unsafe_allow_html=True)

		if healing_stage['characteristics']:
			st.markdown("**Characteristics:**")
			for char in healing_stage['characteristics']:
				st.markdown(f"- {char}")

	@staticmethod
	def _display_tissue_electrical_properties(cole_params: dict) -> None:
		"""
		Displays the tissue electrical properties derived from Cole parameters in the Streamlit interface.

		This method creates a section in the UI that shows the key electrical properties of tissue,
		including extracellular resistance (R₀), total resistance (R∞), membrane capacitance (Cm),
		and tissue heterogeneity (α). Values are formatted with appropriate precision and units.

		Parameters
		----------
		cole_params : dict
			Dictionary containing the Cole-Cole parameters and related tissue properties.
			Expected keys include 'R0', 'Rinf', 'Cm', 'Alpha', and optionally 'tissue_homogeneity'.

		Returns:
		-------
		None
			The function directly updates the Streamlit UI and does not return a value.
		"""

		st.markdown("### Tissue Electrical Properties")

		col1, col2 = st.columns(2)

		with col1:
			if 'R0' in cole_params:
				st.markdown(f"**Extracellular Resistance (R₀):** {cole_params['R0']:.2f} Ω")
			if 'Rinf' in cole_params:
				st.markdown(f"**Total Resistance (R∞):** {cole_params['Rinf']:.2f} Ω")

		with col2:
			if 'Cm' in cole_params:
				st.markdown(f"**Membrane Capacitance:** {cole_params['Cm']:.2e} F")
			if 'Alpha' in cole_params:
				st.markdown(f"**Tissue Heterogeneity (α):** {cole_params['Alpha']:.2f}")
				st.info(cole_params.get('tissue_homogeneity', ''))

	@staticmethod
	def _display_clinical_insights(insights: list) -> None:
		"""
		Displays clinical insights in an organized expandable format using Streamlit components.

		This method renders clinical insights with their associated confidence levels, recommendations,
		supporting factors, and clinical interpretations. If no insights are available, it displays
		an informational message.

		Parameters
		----------
		insights : list
			A list of dictionaries, where each dictionary contains insight information with keys:
			- 'insight': str, the main insight text
			- 'confidence': str, confidence level of the insight
			- 'recommendation': str, optional, suggested actions based on the insight
			- 'supporting_factors': list, optional, factors supporting the insight
			- 'clinical_meaning': str, optional, clinical interpretation of the insight

		Returns:
		-------
		None
			This method renders UI components directly to the Streamlit UI but does not return any value.
		"""

		st.markdown("### Clinical Insights")

		if not insights:
			st.info("No significant clinical insights generated from current data.")
			return

		for i, insight in enumerate(insights):
			with st.expander(f"Clinical Insight {i+1}: {insight['insight'][:50]}...", expanded=i==0):
				st.markdown(f"**Insight:** {insight['insight']}")
				st.markdown(f"**Confidence:** {insight['confidence']}")

				if 'recommendation' in insight:
					st.markdown(f"**Recommendation:** {insight['recommendation']}")

				if 'supporting_factors' in insight and insight['supporting_factors']:
					st.markdown("**Supporting Factors:**")
					for factor in insight['supporting_factors']:
						st.markdown(f"- {factor}")

				if 'clinical_meaning' in insight:
					st.markdown(f"**Clinical Interpretation:** {insight['clinical_meaning']}")
=======
from wound_analysis.utils.data_processor import ImpedanceAnalyzer, WoundDataProcessor, VisitsDataType, VisitsMetadataType
from wound_analysis.utils.column_schema import DColumns

>>>>>>> ff9f72e9

class ImpedanceTab:
    """
    Main class for rendering the impedance analysis tab in the Streamlit application.

    This class serves as the entry point for the impedance analysis tab, delegating
    rendering responsibilities to specialized renderer classes based on whether the
    analysis is for all patients combined or a specific patient.

    Attributes:
        wound_data_processor (WoundDataProcessor): Processor for wound data
        patient_id (Union[str, int]): Identifier for the patient, "All Patients" or an integer
        df (pd.DataFrame): DataFrame containing patient data
        CN (DColumns): Column name accessor for the DataFrame
    """

    def __init__(self, df: pd.DataFrame, selected_patient: str, wound_data_processor: WoundDataProcessor):
        """
        Initialize the ImpedanceTab with patient data and selection.

        Args:
            df: DataFrame containing all patient data
            selected_patient: Either "All Patients" or a specific patient identifier
            wound_data_processor: Processor for accessing and manipulating wound data
        """
        self.wound_data_processor = wound_data_processor
        self.patient_id = "All Patients" if selected_patient == "All Patients" else int(selected_patient.split()[1])
        self.df = df
        self.CN = DColumns(df=df)

    def render(self) -> None:
        """
        Render the impedance analysis tab based on patient selection.

        Delegates to either PopulationImpedanceRenderer or PatientImpedanceRenderer
        based on whether all patients or a specific patient is selected.
        """
        st.header("Impedance Analysis")

        if self.patient_id == "All Patients":
            PopulationImpedanceRenderer(df=self.df).render()

        else:
            visits_meta_data: VisitsMetadataType   = self.wound_data_processor.get_patient_visits(record_id=self.patient_id)
            visits          : List[VisitsDataType] = visits_meta_data['visits']
            PatientImpedanceRenderer(visits=visits).render()


class PopulationImpedanceRenderer:
    """
    Renderer for population-level impedance analysis.

    This class handles the rendering of population-level impedance analysis,
    including clustering, correlation analysis, and visualization of impedance data
    across the entire patient population.

    Attributes:
        df (pd.DataFrame): DataFrame containing all patient data
        CN (DColumns): Column name accessor for the DataFrame
    """

    def __init__(self, df: pd.DataFrame):
        """
        Initialize the PopulationImpedanceRenderer with patient data.

        Args:
            df: DataFrame containing all patient data
        """
        self.df = df
        self.CN = DColumns(df=df)

    def render(self) -> None:
        """
        Render the population-level impedance analysis section.

        This method orchestrates the rendering of the population-level analysis,
        including clustering, correlation analysis, and visualization.
        """
        # Create a copy of the dataframe for analysis
        analysis_df = self.df.copy()

        # Render clustering options and perform clustering if requested
        working_df = self._render_clustering_section(analysis_df)

        # Add outlier threshold control and calculate correlation
        filtered_df = self._display_correlation_controls(working_df)

        # Create scatter plot if we have valid data
        if not filtered_df.empty:
            self._render_scatter_plot(df=filtered_df)
        else:
            st.warning("No valid data available for the scatter plot.")

        # Create additional visualizations in a two-column layout
        self._render_population_charts(df=working_df)

    def _render_clustering_section(self, analysis_df: pd.DataFrame) -> pd.DataFrame:
        """
        Render the clustering section and perform clustering if requested.

        Args:
            analysis_df: DataFrame to perform clustering on

        Returns:
            DataFrame to use for further analysis (either clustered or original)
        """
        with st.expander("Patient Data Clustering", expanded=True):
            st.markdown("### Cluster Analysis Settings")

            # Create columns for clustering controls
            col1, col2, col3 = st.columns([1, 2, 1])

            with col1:
                n_clusters = st.number_input(
                    "Number of Clusters",
                    min_value=2,
                    max_value=10,
                    value=3,
                    help="Select the number of clusters to divide patient data into"
                )

            with col2:
                cluster_features = st.multiselect(
                    "Features for Clustering",
                    options=[
                        self.CN.HIGHEST_FREQ_Z,
                        self.CN.WOUND_AREA,
                        self.CN.CENTER_TEMP,
                        self.CN.OXYGENATION,
                        self.CN.HEMOGLOBIN,
                        self.CN.AGE,
                        self.CN.BMI,
                        self.CN.DAYS_SINCE_FIRST_VISIT,
                        self.CN.HEALING_RATE
                    ],
                    default=[self.CN.HIGHEST_FREQ_Z, self.CN.WOUND_AREA, self.CN.HEALING_RATE],
                    help="Select features to be used for clustering patients"
                )

            with col3:
                clustering_method = st.selectbox(
                    "Clustering Method",
                    options=["K-Means", "Hierarchical", "DBSCAN"],
                    index=0,
                    help="Select the clustering algorithm to use"
                )

                run_clustering = st.button("Run Clustering")

            # Initialize session state for clusters if not already present
            if 'clusters' not in st.session_state:
                st.session_state.clusters = None
                st.session_state.cluster_df = None
                st.session_state.selected_cluster = None
                st.session_state.feature_importance = None

            # Run clustering if requested
            if run_clustering and cluster_features:
                try:
                    self._perform_clustering(
                        analysis_df=analysis_df,
                        cluster_features=cluster_features,
                        n_clusters=n_clusters,
                        clustering_method=clustering_method
                    )
                except Exception as e:
                    st.error(f"Error during clustering: {str(e)}")
                    st.error(traceback.format_exc())

            # Render cluster selection and characteristics if clustering has been performed
            working_df = self._render_cluster_selection(analysis_df, cluster_features)

        return working_df

    def _perform_clustering(self, analysis_df: pd.DataFrame, cluster_features: List[str],
                           n_clusters: int, clustering_method: str) -> None:
        """
        Perform clustering on the data using the specified method and features.

        Args:
            analysis_df: DataFrame to perform clustering on
            cluster_features: List of features to use for clustering
            n_clusters: Number of clusters to create
            clustering_method: Method to use for clustering (K-Means, Hierarchical, or DBSCAN)
        """
        # Create a feature dataframe for clustering
        clustering_df = analysis_df[cluster_features].copy()

        # Handle missing values
        clustering_df = clustering_df.fillna(clustering_df.mean())

        # Drop rows with any remaining NaN values
        clustering_df = clustering_df.dropna()

        if len(clustering_df) <= n_clusters:
            st.error("Not enough valid data points for clustering. Try selecting different features or reducing the number of clusters.")
            return

        # Get indices of valid rows to map back to original dataframe
        valid_indices = clustering_df.index

        # Standardize the data
        scaler = StandardScaler()
        scaled_features = scaler.fit_transform(clustering_df)

        # Perform clustering based on selected method
        cluster_labels, feature_importance = self._apply_clustering_algorithm(
            scaled_features=scaled_features,
            cluster_features=cluster_features,
            n_clusters=n_clusters,
            clustering_method=clustering_method
        )

        # Create a new column in the original dataframe with cluster labels
        cluster_mapping = pd.Series(cluster_labels, index=valid_indices)
        analysis_df.loc[valid_indices, 'Cluster'] = cluster_mapping

        # Handle any NaN in cluster column (rows that were dropped during clustering)
        analysis_df['Cluster'] = analysis_df['Cluster'].fillna(-1).astype(int)

        # Store clustering results in session state
        st.session_state.clusters = sorted(analysis_df['Cluster'].unique())
        st.session_state.cluster_df = analysis_df
        st.session_state.feature_importance = feature_importance
        st.session_state.selected_cluster = None  # Reset selected cluster

        # Display success message
        st.success(f"Successfully clustered data into {n_clusters} clusters using {clustering_method}!")

        # Display cluster distribution
        self._display_cluster_distribution(analysis_df)

        # Display feature importance
        if feature_importance:
            self._display_feature_importance(feature_importance)

    def _apply_clustering_algorithm(self, scaled_features: np.ndarray, cluster_features: List[str],
                                   n_clusters: int, clustering_method: str) -> Tuple[np.ndarray, Dict[str, float]]:
        """
        Apply the specified clustering algorithm to the data.

        Args:
            scaled_features: Standardized features to cluster
            cluster_features: Names of the features being clustered
            n_clusters: Number of clusters to create
            clustering_method: Method to use for clustering

        Returns:
            Tuple of (cluster_labels, feature_importance)
        """
        feature_importance = {}

        if clustering_method == "K-Means":
            clusterer = KMeans(n_clusters=n_clusters, random_state=42, n_init=10)
            cluster_labels = clusterer.fit_predict(scaled_features)

            # Calculate feature importance for K-Means
            centers = clusterer.cluster_centers_
            for i, feature in enumerate(cluster_features):
                # Calculate the variance of this feature across cluster centers
                variance = np.var([center[i] for center in centers])
                feature_importance[feature] = variance

        elif clustering_method == "Hierarchical":
            # Perform hierarchical clustering
            Z = linkage(scaled_features, 'ward')
            cluster_labels = fcluster(Z, n_clusters, criterion='maxclust') - 1  # Adjust to 0-based

            # For hierarchical clustering, use silhouette coefficients for feature importance
            for i, feature in enumerate(cluster_features):
                # Create single-feature clustering and measure its quality
                single_feature = scaled_features[:, i:i+1]
                if len(np.unique(single_feature)) > 1:  # Only if feature has variation
                    temp_clusters = fcluster(linkage(single_feature, 'ward'), n_clusters, criterion='maxclust')
                    try:
                        score = silhouette_score(single_feature, temp_clusters)
                        feature_importance[feature] = max(0, score)  # Ensure non-negative
                    except Exception as e:
                        st.error(f"Error calculating silhouette score: {str(e)}")
                        feature_importance[feature] = 0.01  # Fallback value
                else:
                    feature_importance[feature] = 0.01

        else:  # DBSCAN
            # Calculate epsilon based on data
            neigh = NearestNeighbors(n_neighbors=3)
            neigh.fit(scaled_features)
            distances, _ = neigh.kneighbors(scaled_features)
            distances = np.sort(distances[:, 2], axis=0)  # Distance to 3rd nearest neighbor
            epsilon = np.percentile(distances, 90)  # Use 90th percentile as epsilon

            clusterer = DBSCAN(eps=epsilon, min_samples=max(3, len(scaled_features)//30))
            cluster_labels = clusterer.fit_predict(scaled_features)

            # For DBSCAN, calculate feature importance using variance within clusters
            for i, feature in enumerate(cluster_features):
                variances = []
                for label in set(cluster_labels):
                    if label >= 0:  # Exclude noise points
                        cluster_data = scaled_features[cluster_labels == label, i]
                        if len(cluster_data) > 1:
                            variances.append(np.var(cluster_data))
                if variances:
                    feature_importance[feature] = 1.0 - min(1.0, np.mean(variances)/np.var(scaled_features[:, i]))
                else:
                    feature_importance[feature] = 0.01

        # Normalize feature importance
        if feature_importance and max(feature_importance.values()) > 0:
            max_importance = max(feature_importance.values())
            feature_importance = {k: v/max_importance for k, v in feature_importance.items()}

        return cluster_labels, feature_importance

    def _display_cluster_distribution(self, analysis_df: pd.DataFrame) -> None:
        """
        Display the distribution of data points across clusters.

        Args:
            analysis_df: DataFrame with cluster assignments
        """
        cluster_counts = analysis_df['Cluster'].value_counts().sort_index()

        # Filter out noise points (label -1) for visualization
        if -1 in cluster_counts:
            noise_count = cluster_counts[-1]
            cluster_counts = cluster_counts[cluster_counts.index >= 0]
            st.info(f"Note: {noise_count} points were classified as noise (only applies to DBSCAN)")

        # Create a bar chart for cluster sizes
        fig = px.bar(
            x=cluster_counts.index,
            y=cluster_counts.values,
            labels={'x': 'Cluster', 'y': 'Number of Patients/Visits'},
            title="Cluster Distribution",
            color=cluster_counts.index,
            text=cluster_counts.values
        )

        fig.update_traces(textposition='outside')
        fig.update_layout(showlegend=False)
        st.plotly_chart(fig, use_container_width=True)

    def _display_feature_importance(self, feature_importance: Dict[str, float]) -> None:
        """
        Display a radar chart showing feature importance in clustering.

        Args:
            feature_importance: Dictionary mapping feature names to importance values
        """
        categories = list(feature_importance.keys())
        values = list(feature_importance.values())

        fig = go.Figure()
        fig.add_trace(go.Scatterpolar(
            r=values,
            theta=categories,
            fill='toself',
            name='Feature Importance'
        ))

        fig.update_layout(
            title="Feature Importance in Clustering",
            polar=dict(
                radialaxis=dict(visible=True, range=[0, 1]),
            ),
            showlegend=False
        )

        st.plotly_chart(fig, use_container_width=True)

    def _render_cluster_selection(self, analysis_df: pd.DataFrame, cluster_features: List[str]) -> pd.DataFrame:
        """
        Render the cluster selection dropdown and display cluster characteristics.

        Args:
            analysis_df: Original DataFrame
            cluster_features: Features used for clustering

        Returns:
            DataFrame to use for further analysis (either filtered by cluster or original)
        """
        if st.session_state.clusters is not None and st.session_state.cluster_df is not None:
            # Create selection for which cluster to analyze
            st.markdown("### Cluster Selection")

            cluster_options = ["All Data"]
            for cluster_id in sorted([c for c in st.session_state.clusters if c >= 0]):
                cluster_count = len(st.session_state.cluster_df[st.session_state.cluster_df['Cluster'] == cluster_id])
                cluster_options.append(f"Cluster {cluster_id} (n={cluster_count})")

            selected_option = st.selectbox(
                "Select cluster to analyze:",
                options=cluster_options,
                index=0
            )

            # Update the selected cluster in session state
            if selected_option == "All Data":
                st.session_state.selected_cluster = None
                working_df = analysis_df
            else:
                cluster_id = int(selected_option.split(" ")[1].split("(")[0])
                st.session_state.selected_cluster = cluster_id
                working_df = st.session_state.cluster_df[st.session_state.cluster_df['Cluster'] == cluster_id].copy()

                # Display cluster characteristics
                self._display_cluster_characteristics(cluster_id, working_df, analysis_df, cluster_features)

            return working_df
        else:
            return analysis_df

    def _display_cluster_characteristics(self, cluster_id: int, cluster_df: pd.DataFrame,
                                        full_df: pd.DataFrame, features: List[str]) -> None:
        """
        Display characteristics of the selected cluster compared to the overall population.

        Args:
            cluster_id: ID of the selected cluster
            cluster_df: DataFrame filtered to the selected cluster
            full_df: Full DataFrame with all data
            features: Features to compare
        """
        st.markdown(f"### Characteristics of Cluster {cluster_id}")

        # Create summary statistics for this cluster vs. overall population
        summary_stats = []

        for feature in features:
            if feature in cluster_df.columns:
                try:
                    cluster_mean = cluster_df[feature].mean()
                    overall_mean = full_df[feature].mean()
                    diff_pct = ((cluster_mean - overall_mean) / overall_mean * 100) if overall_mean != 0 else 0

                    summary_stats.append({
                        "Feature"        : feature,
                        "Cluster Mean"   : f"{cluster_mean:.2f}",
                        "Population Mean": f"{overall_mean:.2f}",
                        "Difference"     : f"{diff_pct:+.1f}%",
                        "Significant"    : abs(diff_pct) > 15
                    })
                except Exception as e:
                    st.error(f"Error calculating summary statistics: {str(e)}")

        if summary_stats:
            summary_df = pd.DataFrame(summary_stats)

            # Create a copy of the styling DataFrame to avoid the KeyError
            styled_df = summary_df.copy()

            # Define the highlight function that uses a custom attribute instead of accessing the DataFrame
            def highlight_significant(row):
                is_significant = row['Significant'] if 'Significant' in row else False
                # Return styling for all columns except 'Significant'
                return ['background-color: yellow' if is_significant else '' for _ in range(len(row))]

            # Apply styling to all columns, then drop the 'Significant' column for display
            styled_df = styled_df.style.apply(highlight_significant, axis=1)
            styled_df.hide(axis="columns", names=["Significant"])

            # Display the styled DataFrame
            st.table(styled_df)
            st.info("Highlighted rows indicate features where this cluster differs from the overall population by >15%")

    def _display_correlation_controls(self, df_for_cluster: pd.DataFrame) -> pd.DataFrame:
        """
        Display controls for correlation analysis and perform the analysis.

        Args:
            df_for_cluster: DataFrame to analyze

        Returns:
            Filtered DataFrame with outliers removed
        """
        cols = st.columns([2, 3])

        with cols[0]:
            outlier_threshold = st.number_input(
                "Impedance Outlier Threshold (Quantile)",
                min_value = 0.0,
                max_value = 0.9,
                value     = 0.0,
                step      = 0.05,
                help      = "Quantile threshold for outlier detection (0 = no outliers removed, 0.1 = using 10th and 90th percentiles)"
            )

        # Get the selected features for analysis
        features_to_analyze = [
            self.CN.HIGHEST_FREQ_Z,
            self.CN.WOUND_AREA,
            self.CN.CENTER_TEMP,
            self.CN.OXYGENATION,
            self.CN.HEMOGLOBIN,
            self.CN.HEALING_RATE
        ]

        # Filter features that exist in the dataframe
        features_to_analyze = [f for f in features_to_analyze if f in df_for_cluster.columns]

        # Create a copy of the dataframe with only the features we want to analyze
        analysis_df = df_for_cluster[features_to_analyze].copy().dropna()

        # Remove outliers if threshold is set
        if outlier_threshold > 0:
            for col in analysis_df.columns:
                q_low       = analysis_df[col].quantile(outlier_threshold)
                q_high      = analysis_df[col].quantile(1 - outlier_threshold)
                analysis_df = analysis_df[ (analysis_df[col] >= q_low) & (analysis_df[col] <= q_high) ]

        if analysis_df.empty or len(analysis_df) < 2:
            st.warning("Not enough data after outlier removal for correlation analysis.")
            return pd.DataFrame()

        # Calculate correlation matrix
        corr_matrix = analysis_df.corr()

        # Calculate p-values for correlations
        p_values = self._calculate_correlation_pvalues(analysis_df)

        # Create correlation heatmap
        fig = px.imshow(
            abs(corr_matrix),
            labels=dict(color="Correlation"),
            color_continuous_scale="RdBu",
            aspect="auto",
            text_auto=".2f",
            title="Correlation Matrix Heatmap"
        )

        st.plotly_chart(fig, use_container_width=True)

        # Display detailed statistics
        st.subheader("Statistical Summary")

        # Create tabs for different statistical views
        tab1, tab2, tab3 = st.tabs(["Correlation Details", "Descriptive Stats", "Effect Sizes"])

        with tab1:
            self._display_significant_correlations(features_to_analyze, corr_matrix, p_values)

        with tab2:
            self._display_descriptive_statistics(analysis_df)

        with tab3:
            self._display_effect_sizes(analysis_df, features_to_analyze)

        return analysis_df

    def _calculate_correlation_pvalues(self, df: pd.DataFrame) -> pd.DataFrame:
        """
        Calculate p-values for correlations between all columns in the DataFrame.

        Args:
            df: DataFrame to analyze

        Returns:
            DataFrame of p-values with the same shape as the correlation matrix
        """
        def calculate_pvalue(x, y):
            mask = ~(np.isnan(x) | np.isnan(y))
            if np.sum(mask) < 2:
                return np.nan
            return stats.pearsonr(x[mask], y[mask]).pvalue

        return pd.DataFrame(
            [[  stats.pearsonr(df[col1], df[col2]).pvalue # calculate_pvalue(df[col1], df[col2])
                        for col2 in df.columns]
                        for col1 in df.columns],
                columns = df.columns,
                index   = df.columns
        )

    def _display_significant_correlations(self, features: List[str], corr_matrix: pd.DataFrame, p_values: pd.DataFrame) -> None:
        """
        Display significant correlations between features.

        Args:
            features: List of feature names
            corr_matrix: Correlation matrix
            p_values: Matrix of p-values
        """
        st.markdown("#### Significant Correlations (p < 0.05)")
        significant_corrs = []
        for i in range(len(features)):
            for j in range(i+1, len(features)):
                if p_values.iloc[i,j] < 0.05:
                    significant_corrs.append({
                        "Feature 1": features[i],
                        "Feature 2": features[j],
                        "Correlation": f"{corr_matrix.iloc[i,j]:.3f}",
                        "p-value": f"{p_values.iloc[i,j]:.3e}"
                    })

        if significant_corrs:
            st.table(pd.DataFrame(significant_corrs))
        else:
            st.info("No significant correlations found.")

    def _display_descriptive_statistics(self, df: pd.DataFrame) -> None:
        """
        Display descriptive statistics for the DataFrame.

        Args:
            df: DataFrame to analyze
        """
        st.markdown("#### Descriptive Statistics")
        desc_stats = df.describe()
        desc_stats.loc["skew"] = df.skew()
        desc_stats.loc["kurtosis"] = df.kurtosis()
        st.dataframe(desc_stats)

    def _display_effect_sizes(self, df: pd.DataFrame, features: List[str]) -> None:
        """
        Display effect sizes relative to impedance.

        Args:
            df: DataFrame to analyze
            features: List of feature names
        """
        st.markdown("#### Effect Sizes (Cohen's d) relative to Impedance")

        effect_sizes = []
        impedance_col = "Skin Impedance (kOhms) - Z"

        if impedance_col in features:
            for col in features:
                if col != impedance_col:
                    # Calculate Cohen's d
                    d = (df[col].mean() - df[impedance_col].mean()) / \
                        np.sqrt((df[col].var() + df[impedance_col].var()) / 2)

                    effect_sizes.append({
                        "Feature": col,
                        "Cohen's d": f"{d:.3f}",
                        "Effect Size": "Large" if abs(d) > 0.8 else "Medium" if abs(d) > 0.5 else "Small",
                        "95% CI": f"[{d-1.96*np.sqrt(4/len(df)):.3f}, {d+1.96*np.sqrt(4/len(df)):.3f}]"
                    })

            if effect_sizes:
                st.table(pd.DataFrame(effect_sizes))
            else:
                st.info("No effect sizes could be calculated.")
        else:
            st.info("Impedance measurements not available for effect size calculation.")

    def _render_scatter_plot(self, df: pd.DataFrame) -> None:
        """
        Render a scatter plot showing the relationship between impedance and healing rate.

        Args:
            df: DataFrame to plot
        """
        # Create a copy to avoid modifying the original dataframe
        plot_df = df.copy()

        # Handle missing values in Calculated Wound Area
        if self.CN.WOUND_AREA in plot_df.columns:
            # Fill NaN with the mean, or 1 if all values are NaN
            mean_area = plot_df[self.CN.WOUND_AREA].mean()
            plot_df[self.CN.WOUND_AREA] = plot_df[self.CN.WOUND_AREA].fillna(mean_area if pd.notnull(mean_area) else 1)

        # Define hover data columns we want to show if available
        hover_columns = [self.CN.RECORD_ID, self.CN.EVENT_NAME, self.CN.WOUND_TYPE]
        available_hover = [col for col in hover_columns if col in plot_df.columns]

        fig = px.scatter(
            plot_df,
            x=self.CN.HIGHEST_FREQ_Z,
            y=self.CN.HEALING_RATE,
            color=self.CN.DIABETES if self.CN.DIABETES in plot_df.columns else None,
            size=self.CN.WOUND_AREA if self.CN.WOUND_AREA in plot_df.columns else None,
            size_max=30,
            hover_data=available_hover,
            title="Impedance vs Healing Rate Correlation"
        )

        fig.update_layout(
            xaxis_title="Impedance Z (kOhms)",
            yaxis_title="Healing Rate (% reduction per visit)"
        )

        st.plotly_chart(fig, use_container_width=True)

    def _render_population_charts(self, df: pd.DataFrame) -> None:
        """
        Render charts showing population-level impedance statistics.

        Args:
            df: DataFrame containing impedance measurements and visit information
        """
        # Get prepared statistics
        avg_impedance, avg_by_type = ImpedanceAnalyzer.prepare_population_stats(df=df)

        col1, col2 = st.columns(2)

        with col1:
            st.subheader("Impedance Components Over Time")
            fig1 = px.line(
                avg_impedance,
                x=self.CN.VISIT_NUMBER,
                y=[self.CN.HIGHEST_FREQ_Z, self.CN.HIGHEST_FREQ_Z_PRIME, self.CN.HIGHEST_FREQ_Z_DOUBLE_PRIME],
                title="Average Impedance Components by Visit",
                markers=True
            )
            fig1.update_layout(xaxis_title="Visit Number", yaxis_title="Impedance (kOhms)")
            st.plotly_chart(fig1, use_container_width=True)

        with col2:
            st.subheader("Impedance by Wound Type")
            fig2 = px.bar(
                avg_by_type,
                x=self.CN.WOUND_TYPE,
                y=self.CN.HIGHEST_FREQ_Z,
                title="Average Impedance by Wound Type",
                color=self.CN.WOUND_TYPE
            )
            fig2.update_layout(xaxis_title="Wound Type", yaxis_title="Average Impedance Z (kOhms)")
            st.plotly_chart(fig2, use_container_width=True)


class PatientImpedanceRenderer:
    """
    Renderer for patient-level impedance analysis.

    This class handles the rendering of patient-level impedance analysis,
    including overview, clinical analysis, and advanced interpretation tabs.

    Attributes:
        visits (List[VisitsDataType]): List of visit data for the patient
    """

    def __init__(self, visits: List[VisitsDataType]):
        """
        Initialize the PatientImpedanceRenderer with visit data.

        Args:
            visits: List of visit data for the patient
        """
        self.visits = visits
        self.visit_date_tag = WoundDataProcessor.get_visit_date_tag(visits)

    def render(self) -> None:
        """
        Render the patient-level impedance analysis section.

        This method creates a tabbed interface to display different perspectives
        on a patient's impedance data, organized into Overview, Clinical Analysis,
        and Advanced Interpretation tabs.
        """
        # Create tabs for different analysis views
        tab1, tab2, tab3 = st.tabs([
            "Overview",
            "Clinical Analysis",
            "Advanced Interpretation"
        ])

        with tab1:
            self._render_overview()

        with tab2:
            self._render_clinical_analysis()

        with tab3:
            self._render_advanced_analysis()

    def _render_overview(self) -> None:
        """
        Render the overview section for patient impedance measurements.

        This method creates a section showing impedance measurements over time,
        allowing users to view different types of impedance data.
        """
        st.subheader("Impedance Measurements Over Time")

        # Add measurement mode selector
        measurement_mode = st.selectbox(
            "Select Measurement Mode:",
            ["Absolute Impedance (|Z|)", "Resistance", "Capacitance"],
            key="impedance_mode_selector"
        )

        # Create impedance chart with selected mode
        fig = self._create_impedance_chart(measurement_mode=measurement_mode)
        st.plotly_chart(fig, use_container_width=True)

        # Logic behind analysis
        st.markdown("""
        <div style="margin-top:10px; padding:15px; background-color:#f8f9fa; border-left:4px solid #6c757d; font-size:0.9em;">
        <p style="margin-top:0; color:#666; font-weight:bold;">ABOUT THIS ANALYSIS:</p>
        <strong>Measurement Types:</strong><br>
        • <strong>|Z|</strong>: Total opposition to current flow<br>
        • <strong>Resistance</strong>: Opposition from ionic content<br>
        • <strong>Capacitance</strong>: Opposition from cell membranes<br><br>
        <strong>Frequency Effects:</strong><br>
        • <strong>Low (100Hz)</strong>: Measures extracellular fluid<br>
        • <strong>High (80000Hz)</strong>: Measures both intra/extracellular properties
        </div>
        """, unsafe_allow_html=True)

    def _render_clinical_analysis(self) -> None:
        """
        Render the bioimpedance clinical analysis section for a patient's wound data.

        This method creates a tabbed interface showing clinical analysis for each visit.
        For each visit (except the first one), it performs a comparative analysis with
        the previous visit to track changes in wound healing metrics.
        """
        st.subheader("Bioimpedance Clinical Analysis")

        # Only analyze if we have at least two visits
        if len(self.visits) < 2:
            st.warning("At least two visits are required for comprehensive clinical analysis")
            return

        # Create tabs for each visit
        visit_tabs = st.tabs([f"{visit.get(self.visit_date_tag, 'N/A')}" for visit in self.visits])

        for visit_idx, visit_tab in enumerate(visit_tabs):
            with visit_tab:
                # Get current and previous visit data
                current_visit = self.visits[visit_idx]
                previous_visit = self.visits[visit_idx-1] if visit_idx > 0 else None

                try:
                    # Generate comprehensive clinical analysis
                    analysis = ImpedanceAnalyzer.generate_clinical_analysis(
                        current_visit=current_visit,
                        previous_visit=previous_visit
                    )

                    # Display results in a structured layout
                    self._display_clinical_analysis_results(
                        analysis=analysis,
                        has_previous_visit=previous_visit is not None
                    )
                except Exception as e:
                    st.error(f"Error analyzing visit data: {str(e)}")
                    st.error(traceback.format_exc())

    def _render_advanced_analysis(self) -> None:
        """
        Render the advanced bioelectrical analysis section for a patient's wound data.

        This method displays comprehensive bioelectrical analysis results including healing
        trajectory, wound healing stage classification, tissue electrical properties, and
        clinical insights derived from the impedance data.
        """
        st.subheader("Advanced Bioelectrical Interpretation")

        if len(self.visits) < 3:
            st.warning("At least three visits are required for advanced analysis")
            return

        try:
            # Generate advanced analysis
            analysis = ImpedanceAnalyzer.generate_advanced_analysis(visits=self.visits)

            # Display healing trajectory analysis if available
            if 'healing_trajectory' in analysis and analysis['healing_trajectory']['status'] == 'analyzed':
                self._display_healing_trajectory(trajectory=analysis['healing_trajectory'])

            # Display wound healing stage classification
            self._display_wound_healing_stage(healing_stage=analysis['healing_stage'])

            # Display Cole-Cole parameters if available
            if 'cole_parameters' in analysis and analysis['cole_parameters']:
                self._display_tissue_electrical_properties(cole_params=analysis['cole_parameters'])

            # Display clinical insights
            self._display_clinical_insights(insights=analysis['insights'])

            # Reference information
            self._display_advanced_analysis_info()
        except Exception as e:
            st.error(f"Error performing advanced analysis: {str(e)}")
            st.error(traceback.format_exc())

    def _display_advanced_analysis_info(self) -> None:
        """
        Display the informational box for the advanced analysis tab.
        """
        st.markdown("""
            <div style="margin-top:10px; padding:15px; background-color:#f8f9fa; border-left:4px solid #6c757d; font-size:0.9em;">
            <p style="margin-top:0; color:#666; font-weight:bold;">ABOUT THIS ANALYSIS:</p>

            <p style="font-weight:bold; margin-bottom:5px;">Frequency Significance:</p>
            <ul style="margin-top:0; padding-left:20px;">
            <li><strong>Low Frequency (100Hz):</strong> Primarily reflects extracellular fluid and tissue properties</li>
            <li><strong>Center Frequency:</strong> Reflects the maximum reactance point, varies based on tissue composition</li>
            <li><strong>High Frequency (80000Hz):</strong> Penetrates cell membranes, reflects total tissue properties</li>
            </ul>

            <p style="font-weight:bold; margin-bottom:5px;">Clinical Correlations:</p>
            <ul style="margin-top:0; padding-left:20px;">
            <li><strong>Decreasing High-Frequency Impedance:</strong> Often associated with improved healing</li>
            <li><strong>Increasing Low-to-High Frequency Ratio:</strong> May indicate inflammation or infection</li>
            <li><strong>Decreasing Phase Angle:</strong> May indicate deterioration in cellular health</li>
            <li><strong>Increasing Alpha Parameter:</strong> Often indicates increasing tissue heterogeneity</li>
            </ul>

            <p style="font-weight:bold; margin-bottom:5px;">Reference Ranges:</p>
            <ul style="margin-top:0; padding-left:20px;">
            <li><strong>Healthy Tissue Low/High Ratio:</strong> 5-12</li>
            <li><strong>Optimal Phase Angle:</strong> 5-7 degrees</li>
            <li><strong>Typical Alpha Range:</strong> 0.6-0.8</li>
            </ul>
            </div>
            """, unsafe_allow_html=True)


	# --- Clinical Analysis Display Helpers ---

    def _display_clinical_analysis_results(self, analysis: Dict[str, Any], has_previous_visit: bool) -> None:
        """
        Display the clinical analysis results in a structured layout.

        Args:
            analysis: Dictionary containing the analysis results
            has_previous_visit: Flag indicating whether there is data from a previous visit
        """
        # Display Tissue Health and Infection Risk in a two-column layout
        col1, col2 = st.columns(2)

        with col1:
            self._display_tissue_health_assessment(analysis['tissue_health'])

        with col2:
            self._display_infection_risk_assessment(analysis['infection_risk'])

        st.markdown('---')

        # Display Tissue Composition and Changes in a two-column layout
        col1, col2 = st.columns(2)

        with col2:
            self._display_tissue_composition_analysis(analysis['frequency_response'])

        with col1:
            if has_previous_visit and 'changes' in analysis:
                self._display_visit_changes(
                    analysis['changes'],
                    analysis['significant_changes']
                )
            else:
                st.info("This is the first visit. No previous data available for comparison.")

        self._display_clinical_analysis_info()

    def _display_tissue_health_assessment(self, tissue_health: Tuple[Optional[float], str]) -> None:
        """
        Display the tissue health assessment.

        Args:
            tissue_health: Tuple of (health_score, health_interp)
        """
        st.markdown("### Tissue Health Assessment", help="The tissue health index is calculated using multi-frequency impedance ratios.")

        health_score, health_interp = tissue_health

        if health_score is not None:
            # Create a color scale for the health score
            color = "red" if health_score < 40 else "orange" if health_score < 60 else "green"
            st.markdown(f"**Tissue Health Index:** <span style='color:{color};font-weight:bold'>{health_score:.1f}/100</span>", unsafe_allow_html=True)
            st.markdown(f"**Interpretation:** {health_interp}")
        else:
            st.warning("Insufficient data for tissue health calculation")

    def _display_infection_risk_assessment(self, infection_risk: Dict[str, Any]) -> None:
        """
        Display the infection risk assessment information.

        Args:
            infection_risk: Dictionary containing infection risk assessment results
        """
        st.markdown("### Infection Risk Assessment", help="The infection risk assessment is based on impedance measurements.")

        risk_score = infection_risk["risk_score"]
        risk_level = infection_risk["risk_level"]

        # Create a color scale for the risk score
        risk_color = "green" if risk_score < 30 else "orange" if risk_score < 60 else "red"
        st.markdown(f"**Infection Risk Score:** <span style='color:{risk_color};font-weight:bold'>{risk_score:.1f}/100</span>", unsafe_allow_html=True)
        st.markdown(f"**Risk Level:** {risk_level}")

        # Display contributing factors if any
        factors = infection_risk["contributing_factors"]
        if factors:
            st.markdown(f"**Contributing Factors:** {', '.join(factors)}")

    def _display_tissue_composition_analysis(self, freq_response: Dict[str, Any]) -> None:
        """
        Display the tissue composition analysis results based on frequency response data.

        Args:
            freq_response: Dictionary containing frequency response analysis results
        """
        st.markdown("### Tissue Composition Analysis", help="This analysis utilizes bioelectrical impedance analysis principles.")

        # Display tissue composition analysis from frequency response
        st.markdown("#### Analysis Results:")
        if 'alpha_dispersion' in freq_response and 'beta_dispersion' in freq_response:
            st.markdown(f"**Alpha Dispersion:** {freq_response['alpha_dispersion']:.3f}")
            st.markdown(f"**Beta Dispersion:** {freq_response['beta_dispersion']:.3f}")

        # Display interpretation with more emphasis
        st.markdown(f"**Tissue Composition Interpretation:** {freq_response['interpretation']}")

    def _display_visit_changes(self, changes: Dict[str, float], significant_changes: Dict[str, bool]) -> None:
        """
        Display analysis of changes between visits.

        Args:
            changes: Dictionary mapping parameter names to percentage changes
            significant_changes: Dictionary mapping parameter names to boolean values
                indicating clinically significant changes
        """
        st.markdown("#### Changes Since Previous Visit", help="The changes since previous visit are based on bioelectrical impedance analysis principles.")

        if not changes:
            st.info("No comparable data from previous visit")
            return

        # Create a structured data dictionary to organize by frequency and parameter
        data_by_freq = {
            "Low Freq" : {"Z": None, "Resistance": None, "Capacitance": None},
            "Mid Freq" : {"Z": None, "Resistance": None, "Capacitance": None},
            "High Freq": {"Z": None, "Resistance": None, "Capacitance": None},
        }

        # Fill in the data from changes
        for key, change in changes.items():
            param_parts = key.split('_')
            param_name = param_parts[0].capitalize()
            freq_type = ' '.join(param_parts[1:]).replace('_', ' ')

            # Map to our standardized names
            if 'low frequency' in freq_type:
                freq_name = "Low Freq"
            elif 'center frequency' in freq_type:
                freq_name = "Mid Freq"
            elif 'high frequency' in freq_type:
                freq_name = "High Freq"
            else:
                continue

            # Check if this change is significant
            is_significant = significant_changes.get(key, False)

            # Format as percentage with appropriate sign and add asterisk if significant
            if change is not None:
                formatted_change = f"{change*100:+.1f}%"
                if is_significant:
                    formatted_change = f"{formatted_change}*"
            else:
                formatted_change = "N/A"

            # Store in our data structure
            if param_name in ["Z", "Resistance", "Capacitance"]:
                data_by_freq[freq_name][param_name] = formatted_change

        # Convert to DataFrame for display
        change_df = pd.DataFrame(data_by_freq).T  # Transpose to get frequencies as rows

        # Reorder columns if needed
        if all(col in change_df.columns for col in ["Z", "Resistance", "Capacitance"]):
            change_df = change_df[["Z", "Resistance", "Capacitance"]]

        # Add styling
        def color_cells(val):
            try:
                if val is None or val == "N/A":
                    return ''

                # Check if there's an asterisk and remove it for color calculation
                num_str = val.replace('*', '').replace('%', '')

                # Get numeric value by stripping % and sign
                num_val = float(num_str)

                # Determine colors based on value
                if num_val > 0:
                    return 'color: #FF4B4B'  # Red for increases
                else:
                    return 'color: #00CC96'  # Green for decreases
            except Exception:
                return ''

        # Apply styling
        styled_df = change_df.style.map(color_cells).set_properties(**{
            'text-align': 'center',
            'font-size': '14px',
            'border': '1px solid #EEEEEE'
        })

        # Display as a styled table with a caption
        st.write("**Percentage Change by Parameter and Frequency:**")
        st.dataframe(styled_df)
        st.write("   (*) indicates clinically significant change")

    def _display_clinical_analysis_info(self) -> None:
        """
        Display the informational box for the clinical analysis tab.
        """
        st.markdown("""
            <div style="margin-top:10px; padding:15px; background-color:#f8f9fa; border-left:4px solid #6c757d; font-size:0.9em;">
            <p style="margin-top:0; color:#666; font-weight:bold;">ABOUT THIS ANALYSIS:</p>
            <p>Color indicates direction of change: <span style="color:#FF4B4B">red = increase</span>, <span style="color:#00CC96">green = decrease</span>.<br>
            Asterisk (*) marks changes exceeding clinical thresholds: Resistance >15%, Capacitance >20%, Z >15%.</p>
            </div>
            """, unsafe_allow_html=True)


	# --- Advanced Analysis Display Helpers ---

    def _display_healing_trajectory(self, trajectory: Dict[str, Any]) -> None:
        """
        Display the healing trajectory analysis with charts and statistics.

        Args:
            trajectory: Dictionary containing healing trajectory data
        """
        st.markdown("### Healing Trajectory Analysis")

        # Get trajectory data
        dates = trajectory['dates']
        values = trajectory['values']

        # Create trajectory chart
        fig = go.Figure()
        fig.add_trace(go.Scatter(
            x=list(range(len(dates))),
            y=values,
            mode='lines+markers',
            name='Impedance',
            line=dict(color='blue'),
            hovertemplate='%{y:.1f} kOhms'
        ))

        # Add trend line
        x = np.array(range(len(values)))
        y = trajectory['slope'] * x + np.mean(values)
        fig.add_trace(go.Scatter(
            x=x,
            y=y,
            mode='lines',
            name='Trend',
            line=dict(color='red', dash='dash')
        ))

        fig.update_layout(
            title="Impedance Trend Over Time",
            xaxis_title="Visit Number",
            yaxis_title="High-Frequency Impedance (kOhms)",
            hovermode="x unified"
        )

        st.plotly_chart(fig, use_container_width=True)

        # Display statistical results
        col1, col2 = st.columns(2)
        with col1:
            slope_color = "green" if trajectory['slope'] < 0 else "red"
            st.markdown(f"**Trend Slope:** <span style='color:{slope_color}'>{trajectory['slope']:.4f}</span>", unsafe_allow_html=True)
            st.markdown(f"**Statistical Significance:** p = {trajectory['p_value']:.4f}")

        with col2:
            st.markdown(f"**R² Value:** {trajectory['r_squared']:.4f}")
            st.info(trajectory['interpretation'])

        st.markdown("----")

    def _display_wound_healing_stage(self, healing_stage: Dict[str, Any]) -> None:
        """
        Display wound healing stage classification.

        Args:
            healing_stage: Dictionary containing wound healing stage analysis
        """
        st.markdown("### Wound Healing Stage Classification")

        stage_colors = {
            "Inflammatory" : "red",
            "Proliferative": "orange",
            "Remodeling"   : "green"
        }

        stage_color = stage_colors.get(healing_stage['stage'], "blue")
        st.markdown(f"**Current Stage:** <span style='color:{stage_color};font-weight:bold'>{healing_stage['stage']}</span> (Confidence: {healing_stage['confidence']})", unsafe_allow_html=True)

        if healing_stage['characteristics']:
            st.markdown("**Characteristics:**")
            for char in healing_stage['characteristics']:
                st.markdown(f"- {char}")


    def _display_tissue_electrical_properties(self, cole_params: Dict[str, Any]) -> None:
        """
        Display the tissue electrical properties derived from Cole parameters.

        Args:
            cole_params: Dictionary containing the Cole-Cole parameters
        """
        st.markdown("### Tissue Electrical Properties")

        col1, col2 = st.columns(2)

        with col1:
            if 'R0' in cole_params:
                st.markdown(f"**Extracellular Resistance (R₀):** {cole_params['R0']:.2f} Ω")
            if 'Rinf' in cole_params:
                st.markdown(f"**Total Resistance (R∞):** {cole_params['Rinf']:.2f} Ω")

        with col2:
            if 'Cm' in cole_params:
                st.markdown(f"**Membrane Capacitance:** {cole_params['Cm']:.2e} F")
            if 'Alpha' in cole_params:
                st.markdown(f"**Tissue Heterogeneity (α):** {cole_params['Alpha']:.2f}")
                st.info(cole_params.get('tissue_homogeneity', ''))

    def _display_clinical_insights(self, insights: List[Dict[str, Any]]) -> None:
        """
        Display clinical insights in an organized expandable format.

        Args:
            insights: List of dictionaries containing insight information
        """
        st.markdown("### Clinical Insights")

        if not insights:
            st.info("No significant clinical insights generated from current data.")
            return

        for i, insight in enumerate(insights):
            with st.expander(f"Clinical Insight {i+1}: {insight['insight'][:50]}...", expanded=i==0):
                st.markdown(f"**Insight:** {insight['insight']}")
                st.markdown(f"**Confidence:** {insight['confidence']}")

                if 'recommendation' in insight:
                    st.markdown(f"**Recommendation:** {insight['recommendation']}")

                if 'supporting_factors' in insight and insight['supporting_factors']:
                    st.markdown("**Supporting Factors:**")
                    for factor in insight['supporting_factors']:
                        st.markdown(f"- {factor}")

                if 'clinical_meaning' in insight:
                    st.markdown(f"**Clinical Interpretation:** {insight['clinical_meaning']}")


	# --- Chart Creation ---

    def _create_impedance_chart(self, measurement_mode: str = "Absolute Impedance (|Z|)") -> go.Figure:
        """
        Create an interactive chart displaying impedance measurements over time.

        Args:
            measurement_mode: Type of measurement to display (|Z|, Resistance, Capacitance)

        Returns:
            Plotly Figure object showing impedance measurements over time
        """
        # Define measurement types and their corresponding data fields
        measurement_fields = {
            "Absolute Impedance (|Z|)": "Z",
            "Resistance"              : "resistance",
            "Capacitance"             : "capacitance"
        }

        # Frequency labels
        frequency_labels = {
            "high_frequency"  : "Highest Freq",
            "center_frequency": "Center Freq (Max Phase Angle)",
            "low_frequency"   : "Lowest Freq"
        }

        # Line styles for different frequencies
        line_styles = {
            "high_frequency"  : None,
            "center_frequency": dict(dash='dot'),
            "low_frequency"   : dict(dash='dash')
        }

        # Initialize data containers
        dates = []
        measurements = {freq: {field: [] for field in measurement_fields.values()}
                        for freq in frequency_labels}

        # Process each visit
        for visit in self.visits:
            dates.append(visit[self.visit_date_tag])

            sensor_data = visit.get('sensor_data', {})
            impedance_data = sensor_data.get('impedance', {})

            # Process each frequency
            for freq in frequency_labels:
                freq_data = impedance_data.get(freq, {})
                for field in measurement_fields.values():
                    try:
                        val = float(freq_data.get(field)) if freq_data.get(field) not in (None, '') else None
                    except (ValueError, TypeError):
                        val = None
                    measurements[freq][field].append(val)

        # Create figure
        fig = go.Figure()
        field = measurement_fields[measurement_mode]

        # Add traces for each frequency
        for freq in frequency_labels:
            values = measurements[freq][field]
            if any(v is not None for v in values):
                fig.add_trace(go.Scatter(
                    x=dates,
                    y=values,
                    name=f'{measurement_mode.split()[0]} ({frequency_labels[freq]})',
                    mode='lines+markers',
                    line=line_styles[freq]
                ))

        # Configure layout
        fig.update_layout(
            title='Impedance Measurements Over Time',
            xaxis_title=self.visit_date_tag,
            yaxis_title=f'{measurement_mode.split()[0]} Values',
            hovermode='x unified',
            showlegend=True,
            height=600,
            yaxis=dict(type='log' if measurement_mode == "Capacitance" else 'linear')
        )

        return fig<|MERGE_RESOLUTION|>--- conflicted
+++ resolved
@@ -1,10 +1,6 @@
 # Standard library imports
 import traceback
-<<<<<<< HEAD
-from collections import Counter
-=======
 from typing import List, Dict, Any, Tuple, Optional
->>>>>>> ff9f72e9
 
 # Third-party imports
 import numpy as np
@@ -20,123 +16,149 @@
 import plotly.graph_objects as go
 
 # Local application imports
-<<<<<<< HEAD
-from wound_analysis.dashboard_components.visualizer import Visualizer
-from wound_analysis.utils.data_processor import ImpedanceAnalyzer, WoundDataProcessor
+from wound_analysis.utils.data_processor import ImpedanceAnalyzer, WoundDataProcessor, VisitsDataType, VisitsMetadataType
+from wound_analysis.utils.column_schema import DColumns
+
 
 class ImpedanceTab:
 	"""
-		Render the impedance analysis tab in the Streamlit application.
-
-		This method creates a comprehensive data analysis and visualization tab focused on bioelectrical
-		impedance measurement data. It provides different views depending on whether the analysis is for
-		all patients combined or a specific patient.
-
-		For all patients:
-		- Creates a scatter plot correlating impedance to healing rate with outlier control
-		- Displays statistical correlation coefficients
-		- Shows impedance components over time
-		- Shows average impedance by wound type
-
-		For individual patients:
-		- Provides three detailed sub-tabs:
-			1. Overview: Basic impedance measurements over time with mode selection
-			2. Clinical Analysis: Detailed per-visit assessment including tissue health index, infection risk assessment, tissue composition analysis, and changes since previous visit
-			3. Advanced Interpretation: Sophisticated analysis including healing trajectory, wound healing stage classification, tissue electrical properties, and clinical insights
-
-		Parameters:
-		----------
-		df : pd.DataFrame
-				The dataframe containing all patient data with impedance measurements
-		selected_patient : str
-				Either "All Patients" or a specific patient identifier (e.g., "Patient 43")
-
-		Returns:
-		-------
-		None
-				This method renders UI elements directly to the Streamlit app
+	Main class for rendering the impedance analysis tab in the Streamlit application.
+
+	This class serves as the entry point for the impedance analysis tab, delegating
+	rendering responsibilities to specialized renderer classes based on whether the
+	analysis is for all patients combined or a specific patient.
+
+	Attributes:
+		wound_data_processor (WoundDataProcessor): Processor for wound data
+		patient_id (Union[str, int]): Identifier for the patient, "All Patients" or an integer
+		df (pd.DataFrame): DataFrame containing patient data
+		CN (DColumns): Column name accessor for the DataFrame
 	"""
 
-	def __init__(self, df: pd.DataFrame, selected_patient: str, data_processor: WoundDataProcessor):
-		self.data_processor = data_processor
+	def __init__(self, df: pd.DataFrame, selected_patient: str, wound_data_processor: WoundDataProcessor):
+		"""
+		Initialize the ImpedanceTab with patient data and selection.
+
+		Args:
+			df: DataFrame containing all patient data
+			selected_patient: Either "All Patients" or a specific patient identifier
+			wound_data_processor: Processor for accessing and manipulating wound data
+		"""
+		self.wound_data_processor = wound_data_processor
 		self.patient_id = "All Patients" if selected_patient == "All Patients" else int(selected_patient.split()[1])
 		self.df = df
+		self.CN = DColumns(df=df)
 
 	def render(self) -> None:
-
+		"""
+		Render the impedance analysis tab based on patient selection.
+
+		Delegates to either PopulationImpedanceRenderer or PatientImpedanceRenderer
+		based on whether all patients or a specific patient is selected.
+		"""
 		st.header("Impedance Analysis")
 
 		if self.patient_id == "All Patients":
-			ImpedanceTab._render_population(df=self.df)
+			PopulationImpedanceRenderer(df=self.df).render()
+
 		else:
-			visits = self.data_processor.get_patient_visits(record_id=self.patient_id)['visits']
-			ImpedanceTab._render_patient(visits=visits)
-
-	@staticmethod
-	def _render_population(df: pd.DataFrame) -> None:
-		"""
-		Renders the population-level impedance analysis section of the dashboard.
-
-		This method creates visualizations and controls for analyzing impedance data across the entire patient population. It includes
-		correlation analysis with filtering controls, a scatter plot of relationships between variables, and additional charts that provide
-		population-level insights about impedance measurements.
-
-		Parameters:
-		----------
-		df : pd.DataFrame
-			The input dataframe containing patient impedance data to be analyzed.
-			Expected to contain columns related to impedance measurements and patient information.
+			visits_meta_data: VisitsMetadataType   = self.wound_data_processor.get_patient_visits(record_id=self.patient_id)
+			visits          : List[VisitsDataType] = visits_meta_data['visits']
+			PatientImpedanceRenderer(visits=visits).render()
+
+
+class PopulationImpedanceRenderer:
+	"""
+	Renderer for population-level impedance analysis.
+
+	This class handles the rendering of population-level impedance analysis,
+	including clustering, correlation analysis, and visualization of impedance data
+	across the entire patient population.
+
+	Attributes:
+		df (pd.DataFrame): DataFrame containing all patient data
+		CN (DColumns): Column name accessor for the DataFrame
+	"""
+
+	def __init__(self, df: pd.DataFrame):
+		"""
+		Initialize the PopulationImpedanceRenderer with patient data.
+
+		Args:
+			df: DataFrame containing all patient data
+		"""
+		self.df = df
+		self.CN = DColumns(df=df)
+
+	def render(self) -> None:
+		"""
+		Render the population-level impedance analysis section.
+
+		This method orchestrates the rendering of the population-level analysis,
+		including clustering, correlation analysis, and visualization.
+		"""
+		# Create a copy of the dataframe for analysis
+		analysis_df = self.df.copy()
+
+		# Render clustering options and perform clustering if requested
+		working_df = self._render_clustering_section(analysis_df)
+
+		# Add outlier threshold control and calculate correlation
+		filtered_df = self._display_correlation_controls(working_df)
+
+		# Create scatter plot if we have valid data
+		if not filtered_df.empty:
+			self._render_scatter_plot(df=filtered_df)
+		else:
+			st.warning("No valid data available for the scatter plot.")
+
+		# Create additional visualizations in a two-column layout
+		self._render_population_charts(df=working_df)
+
+	def _render_clustering_section(self, analysis_df: pd.DataFrame) -> pd.DataFrame:
+		"""
+		Render the clustering section and perform clustering if requested.
+
+		Args:
+			analysis_df: DataFrame to perform clustering on
 
 		Returns:
-		-------
-		None
-			This method directly renders components to the Streamlit dashboard and doesn't return values.
-
-		Notes:
-		-----
-		The method performs the following operations:
-		1. Creates a filtered dataset based on user-controlled outlier thresholds
-		2. Allows clustering of data based on selected features
-		3. Renders a scatter plot showing relationships between impedance variables
-		4. Displays additional charts for population-level impedance analysis
-		"""
-
-		# Create a copy of the dataframe for analysis
-		analysis_df = df.copy()
-
-		# Create an expander for clustering options
+			DataFrame to use for further analysis (either clustered or original)
+		"""
 		with st.expander("Patient Data Clustering", expanded=True):
 			st.markdown("### Cluster Analysis Settings")
 
-			# Create two columns for clustering controls
+			# Create columns for clustering controls
 			col1, col2, col3 = st.columns([1, 2, 1])
 
 			with col1:
-				# Number of clusters selection
-				# n_clusters = st.slider("Number of Clusters", min_value=2, max_value=10, value=3, help="Select the number of clusters to divide patient data into")
-				n_clusters = st.number_input("Number of Clusters", min_value=2, max_value=10, value=3, help="Select the number of clusters to divide patient data into")
+				n_clusters = st.number_input(
+					"Number of Clusters",
+					min_value=2,
+					max_value=10,
+					value=3,
+					help="Select the number of clusters to divide patient data into"
+				)
 
 			with col2:
-				# Features for clustering selection
 				cluster_features = st.multiselect(
 					"Features for Clustering",
 					options=[
-						"Skin Impedance (kOhms) - Z",
-						"Calculated Wound Area",
-						"Center of Wound Temperature (Fahrenheit)",
-						"Oxygenation (%)",
-						"Hemoglobin Level",
-						"Calculated Age at Enrollment",
-						"BMI",
-						"Days_Since_First_Visit",
-						"Healing Rate (%)"
+						self.CN.HIGHEST_FREQ_Z,
+						self.CN.WOUND_AREA,
+						self.CN.CENTER_TEMP,
+						self.CN.OXYGENATION,
+						self.CN.HEMOGLOBIN,
+						self.CN.AGE,
+						self.CN.BMI,
+						self.CN.DAYS_SINCE_FIRST_VISIT,
+						self.CN.HEALING_RATE
 					],
-					default=["Skin Impedance (kOhms) - Z", "Calculated Wound Area", "Healing Rate (%)"],
+					default=[self.CN.HIGHEST_FREQ_Z, self.CN.WOUND_AREA, self.CN.HEALING_RATE],
 					help="Select features to be used for clustering patients"
 				)
 
 			with col3:
-				# Method selection
 				clustering_method = st.selectbox(
 					"Clustering Method",
 					options=["K-Means", "Hierarchical", "DBSCAN"],
@@ -144,191 +166,246 @@
 					help="Select the clustering algorithm to use"
 				)
 
-				# Add button to run clustering
 				run_clustering = st.button("Run Clustering")
 
-		# Session state for clusters
-		if 'clusters' not in st.session_state:
-			st.session_state.clusters = None
-			st.session_state.cluster_df = None
-			st.session_state.selected_cluster = None
-			st.session_state.feature_importance = None
-
-		# Run clustering if requested
-		if run_clustering and len(cluster_features) > 0:
-			try:
-				# Create a feature dataframe for clustering
-				clustering_df = analysis_df[cluster_features].copy()
-
-				# Handle missing values
-				clustering_df = clustering_df.fillna(clustering_df.mean())
-
-
-
-				# Drop rows with any remaining NaN values
-				clustering_df = clustering_df.dropna()
-
-				if len(clustering_df) > n_clusters:  # Ensure we have more data points than clusters
-					# Get indices of valid rows to map back to original dataframe
-					valid_indices = clustering_df.index
-
-					# Standardize the data
-					scaler = StandardScaler()
-					scaled_features = scaler.fit_transform(clustering_df)
-
-					# Perform clustering based on selected method
-					if clustering_method == "K-Means":
-						clusterer = KMeans(n_clusters=n_clusters, random_state=42, n_init=10)
-						cluster_labels = clusterer.fit_predict(scaled_features)
-
-						# Calculate feature importance for K-Means
-						centers = clusterer.cluster_centers_
-						feature_importance = {}
-						for i, feature in enumerate(cluster_features):
-							# Calculate the variance of this feature across cluster centers
-							variance = np.var([center[i] for center in centers])
-							feature_importance[feature] = variance
-
-						# Normalize the feature importance
-						max_importance = max(feature_importance.values())
-						feature_importance = {k: v/max_importance for k, v in feature_importance.items()}
-
-					elif clustering_method == "Hierarchical":
-						# Perform hierarchical clustering
-						Z = linkage(scaled_features, 'ward')
-						cluster_labels = fcluster(Z, n_clusters, criterion='maxclust') - 1  # Adjust to 0-based
-
-						# For hierarchical clustering, use silhouette coefficients for feature importance
-						feature_importance = {}
-						for i, feature in enumerate(cluster_features):
-							# Create single-feature clustering and measure its quality
-							single_feature = scaled_features[:, i:i+1]
-							if len(np.unique(single_feature)) > 1:  # Only if feature has variation
-								temp_clusters = fcluster(linkage(single_feature, 'ward'), n_clusters, criterion='maxclust')
-								try:
-									score = silhouette_score(single_feature, temp_clusters)
-									feature_importance[feature] = max(0, score)  # Ensure non-negative
-								except:
-									feature_importance[feature] = 0.01  # Fallback value
-							else:
-								feature_importance[feature] = 0.01
-
-						# Normalize the feature importance
-						if max(feature_importance.values()) > 0:
-							max_importance = max(feature_importance.values())
-							feature_importance = {k: v/max_importance for k, v in feature_importance.items()}
-
-					else:  # DBSCAN
-						# Calculate epsilon based on data
-						neigh = NearestNeighbors(n_neighbors=3)
-						neigh.fit(scaled_features)
-						distances, _ = neigh.kneighbors(scaled_features)
-						distances = np.sort(distances[:, 2], axis=0)  # Distance to 3rd nearest neighbor
-						epsilon = np.percentile(distances, 90)  # Use 90th percentile as epsilon
-
-						clusterer = DBSCAN(eps=epsilon, min_samples=max(3, len(scaled_features)//30))
-						cluster_labels = clusterer.fit_predict(scaled_features)
-
-						# For DBSCAN, count points in each cluster as a measure of feature importance
-						counts = Counter(cluster_labels)
-
-						# Adjust n_clusters to actual number found by DBSCAN
-						n_clusters = len([k for k in counts.keys() if k >= 0])  # Exclude noise points (label -1)
-
-						# Calculate feature importance for DBSCAN using variance within clusters
-						feature_importance = {}
-						for i, feature in enumerate(cluster_features):
-							variances = []
-							for label in set(cluster_labels):
-								if label >= 0:  # Exclude noise points
-									cluster_data = scaled_features[cluster_labels == label, i]
-									if len(cluster_data) > 1:
-										variances.append(np.var(cluster_data))
-							if variances:
-								feature_importance[feature] = 1.0 - min(1.0, np.mean(variances)/np.var(scaled_features[:, i]))
-							else:
-								feature_importance[feature] = 0.01
-
-						# Normalize feature importance
-						if max(feature_importance.values()) > 0:
-							max_importance = max(feature_importance.values())
-							feature_importance = {k: v/max_importance for k, v in feature_importance.items()}
-
-					# Create a new column in the original dataframe with cluster labels
-					cluster_mapping = pd.Series(cluster_labels, index=valid_indices)
-					analysis_df.loc[valid_indices, 'Cluster'] = cluster_mapping
-
-					# Handle any NaN in cluster column (rows that were dropped during clustering)
-					analysis_df['Cluster'] = analysis_df['Cluster'].fillna(-1).astype(int)
-
-					# Store clustering results in session state
-					st.session_state.clusters = sorted(analysis_df['Cluster'].unique())
-					st.session_state.cluster_df = analysis_df
-					st.session_state.feature_importance = feature_importance
-					st.session_state.selected_cluster = None  # Reset selected cluster
-
-					# Display success message
-					st.success(f"Successfully clustered data into {n_clusters} clusters using {clustering_method}!")
-
-					# Display cluster distribution
-					cluster_counts = analysis_df['Cluster'].value_counts().sort_index()
-
-					# Filter out noise points (label -1) for visualization
-					if -1 in cluster_counts:
-						noise_count = cluster_counts[-1]
-						cluster_counts = cluster_counts[cluster_counts.index >= 0]
-						st.info(f"Note: {noise_count} points were classified as noise (only applies to DBSCAN)")
-
-					# Create a bar chart for cluster sizes
-					fig = px.bar(
-						x=cluster_counts.index,
-						y=cluster_counts.values,
-						labels={'x': 'Cluster', 'y': 'Number of Patients/Visits'},
-						title=f"Cluster Distribution",
-						color=cluster_counts.index,
-						text=cluster_counts.values
+			# Initialize session state for clusters if not already present
+			if 'clusters' not in st.session_state:
+				st.session_state.clusters = None
+				st.session_state.cluster_df = None
+				st.session_state.selected_cluster = None
+				st.session_state.feature_importance = None
+
+			# Run clustering if requested
+			if run_clustering and cluster_features:
+				try:
+					self._perform_clustering(
+						analysis_df=analysis_df,
+						cluster_features=cluster_features,
+						n_clusters=n_clusters,
+						clustering_method=clustering_method
 					)
-
-					fig.update_traces(textposition='outside')
-					fig.update_layout(showlegend=False)
-					st.plotly_chart(fig, use_container_width=True)
-
-					# Create a spider/radar chart showing feature importance for clustering
-					if feature_importance:
-						# Create a radar chart for feature importance
-						categories = list(feature_importance.keys())
-						values = list(feature_importance.values())
-
-						fig = go.Figure()
-						fig.add_trace(go.Scatterpolar(
-							r=values,
-							theta=categories,
-							fill='toself',
-							name='Feature Importance'
-						))
-
-						fig.update_layout(
-							title="Feature Importance in Clustering",
-							polar=dict(
-								radialaxis=dict(visible=True, range=[0, 1]),
-							),
-							showlegend=False
-						)
-
-						st.plotly_chart(fig, use_container_width=True)
+				except Exception as e:
+					st.error(f"Error during clustering: {str(e)}")
+					st.error(traceback.format_exc())
+
+			# Render cluster selection and characteristics if clustering has been performed
+			working_df = self._render_cluster_selection(analysis_df, cluster_features)
+
+		return working_df
+
+	def _perform_clustering(self, analysis_df: pd.DataFrame, cluster_features: List[str],
+						   n_clusters: int, clustering_method: str) -> None:
+		"""
+		Perform clustering on the data using the specified method and features.
+
+		Args:
+			analysis_df: DataFrame to perform clustering on
+			cluster_features: List of features to use for clustering
+			n_clusters: Number of clusters to create
+			clustering_method: Method to use for clustering (K-Means, Hierarchical, or DBSCAN)
+		"""
+		# Create a feature dataframe for clustering
+		clustering_df = analysis_df[cluster_features].copy()
+
+		# Handle missing values
+		clustering_df = clustering_df.fillna(clustering_df.mean())
+
+		# Drop rows with any remaining NaN values
+		clustering_df = clustering_df.dropna()
+
+		if len(clustering_df) <= n_clusters:
+			st.error("Not enough valid data points for clustering. Try selecting different features or reducing the number of clusters.")
+			return
+
+		# Get indices of valid rows to map back to original dataframe
+		valid_indices = clustering_df.index
+
+		# Standardize the data
+		scaler = StandardScaler()
+		scaled_features = scaler.fit_transform(clustering_df)
+
+		# Perform clustering based on selected method
+		cluster_labels, feature_importance = self._apply_clustering_algorithm(
+			scaled_features=scaled_features,
+			cluster_features=cluster_features,
+			n_clusters=n_clusters,
+			clustering_method=clustering_method
+		)
+
+		# Create a new column in the original dataframe with cluster labels
+		cluster_mapping = pd.Series(cluster_labels, index=valid_indices)
+		analysis_df.loc[valid_indices, 'Cluster'] = cluster_mapping
+
+		# Handle any NaN in cluster column (rows that were dropped during clustering)
+		analysis_df['Cluster'] = analysis_df['Cluster'].fillna(-1).astype(int)
+
+		# Store clustering results in session state
+		st.session_state.clusters = sorted(analysis_df['Cluster'].unique())
+		st.session_state.cluster_df = analysis_df
+		st.session_state.feature_importance = feature_importance
+		st.session_state.selected_cluster = None  # Reset selected cluster
+
+		# Display success message
+		st.success(f"Successfully clustered data into {n_clusters} clusters using {clustering_method}!")
+
+		# Display cluster distribution
+		self._display_cluster_distribution(analysis_df)
+
+		# Display feature importance
+		if feature_importance:
+			self._display_feature_importance(feature_importance)
+
+	def _apply_clustering_algorithm(self, scaled_features: np.ndarray, cluster_features: List[str],
+								   n_clusters: int, clustering_method: str) -> Tuple[np.ndarray, Dict[str, float]]:
+		"""
+		Apply the specified clustering algorithm to the data.
+
+		Args:
+			scaled_features: Standardized features to cluster
+			cluster_features: Names of the features being clustered
+			n_clusters: Number of clusters to create
+			clustering_method: Method to use for clustering
+
+		Returns:
+			Tuple of (cluster_labels, feature_importance)
+		"""
+		feature_importance = {}
+
+		if clustering_method == "K-Means":
+			clusterer = KMeans(n_clusters=n_clusters, random_state=42, n_init=10)
+			cluster_labels = clusterer.fit_predict(scaled_features)
+
+			# Calculate feature importance for K-Means
+			centers = clusterer.cluster_centers_
+			for i, feature in enumerate(cluster_features):
+				# Calculate the variance of this feature across cluster centers
+				variance = np.var([center[i] for center in centers])
+				feature_importance[feature] = variance
+
+		elif clustering_method == "Hierarchical":
+			# Perform hierarchical clustering
+			Z = linkage(scaled_features, 'ward')
+			cluster_labels = fcluster(Z, n_clusters, criterion='maxclust') - 1  # Adjust to 0-based
+
+			# For hierarchical clustering, use silhouette coefficients for feature importance
+			for i, feature in enumerate(cluster_features):
+				# Create single-feature clustering and measure its quality
+				single_feature = scaled_features[:, i:i+1]
+				if len(np.unique(single_feature)) > 1:  # Only if feature has variation
+					temp_clusters = fcluster(linkage(single_feature, 'ward'), n_clusters, criterion='maxclust')
+					try:
+						score = silhouette_score(single_feature, temp_clusters)
+						feature_importance[feature] = max(0, score)  # Ensure non-negative
+					except Exception as e:
+						st.error(f"Error calculating silhouette score: {str(e)}")
+						feature_importance[feature] = 0.01  # Fallback value
 				else:
-					st.error("Not enough valid data points for clustering. Try selecting different features or reducing the number of clusters.")
-
-			except Exception as e:
-				st.error(f"Error during clustering: {str(e)}")
-				st.error(traceback.format_exc())
-
-		# Check if clustering has been performed
+					feature_importance[feature] = 0.01
+
+		else:  # DBSCAN
+			# Calculate epsilon based on data
+			neigh = NearestNeighbors(n_neighbors=3)
+			neigh.fit(scaled_features)
+			distances, _ = neigh.kneighbors(scaled_features)
+			distances = np.sort(distances[:, 2], axis=0)  # Distance to 3rd nearest neighbor
+			epsilon = np.percentile(distances, 90)  # Use 90th percentile as epsilon
+
+			clusterer = DBSCAN(eps=epsilon, min_samples=max(3, len(scaled_features)//30))
+			cluster_labels = clusterer.fit_predict(scaled_features)
+
+			# For DBSCAN, calculate feature importance using variance within clusters
+			for i, feature in enumerate(cluster_features):
+				variances = []
+				for label in set(cluster_labels):
+					if label >= 0:  # Exclude noise points
+						cluster_data = scaled_features[cluster_labels == label, i]
+						if len(cluster_data) > 1:
+							variances.append(np.var(cluster_data))
+				if variances:
+					feature_importance[feature] = 1.0 - min(1.0, np.mean(variances)/np.var(scaled_features[:, i]))
+				else:
+					feature_importance[feature] = 0.01
+
+		# Normalize feature importance
+		if feature_importance and max(feature_importance.values()) > 0:
+			max_importance = max(feature_importance.values())
+			feature_importance = {k: v/max_importance for k, v in feature_importance.items()}
+
+		return cluster_labels, feature_importance
+
+	def _display_cluster_distribution(self, analysis_df: pd.DataFrame) -> None:
+		"""
+		Display the distribution of data points across clusters.
+
+		Args:
+			analysis_df: DataFrame with cluster assignments
+		"""
+		cluster_counts = analysis_df['Cluster'].value_counts().sort_index()
+
+		# Filter out noise points (label -1) for visualization
+		if -1 in cluster_counts:
+			noise_count = cluster_counts[-1]
+			cluster_counts = cluster_counts[cluster_counts.index >= 0]
+			st.info(f"Note: {noise_count} points were classified as noise (only applies to DBSCAN)")
+
+		# Create a bar chart for cluster sizes
+		fig = px.bar(
+			x=cluster_counts.index,
+			y=cluster_counts.values,
+			labels={'x': 'Cluster', 'y': 'Number of Patients/Visits'},
+			title="Cluster Distribution",
+			color=cluster_counts.index,
+			text=cluster_counts.values
+		)
+
+		fig.update_traces(textposition='outside')
+		fig.update_layout(showlegend=False)
+		st.plotly_chart(fig, use_container_width=True)
+
+	def _display_feature_importance(self, feature_importance: Dict[str, float]) -> None:
+		"""
+		Display a radar chart showing feature importance in clustering.
+
+		Args:
+			feature_importance: Dictionary mapping feature names to importance values
+		"""
+		categories = list(feature_importance.keys())
+		values = list(feature_importance.values())
+
+		fig = go.Figure()
+		fig.add_trace(go.Scatterpolar(
+			r=values,
+			theta=categories,
+			fill='toself',
+			name='Feature Importance'
+		))
+
+		fig.update_layout(
+			title="Feature Importance in Clustering",
+			polar=dict(
+				radialaxis=dict(visible=True, range=[0, 1]),
+			),
+			showlegend=False
+		)
+
+		st.plotly_chart(fig, use_container_width=True)
+
+	def _render_cluster_selection(self, analysis_df: pd.DataFrame, cluster_features: List[str]) -> pd.DataFrame:
+		"""
+		Render the cluster selection dropdown and display cluster characteristics.
+
+		Args:
+			analysis_df: Original DataFrame
+			cluster_features: Features used for clustering
+
+		Returns:
+			DataFrame to use for further analysis (either filtered by cluster or original)
+		"""
 		if st.session_state.clusters is not None and st.session_state.cluster_df is not None:
 			# Create selection for which cluster to analyze
 			st.markdown("### Cluster Selection")
 
-			cluster_options = [f"All Data"]
+			cluster_options = ["All Data"]
 			for cluster_id in sorted([c for c in st.session_state.clusters if c >= 0]):
 				cluster_count = len(st.session_state.cluster_df[st.session_state.cluster_df['Cluster'] == cluster_id])
 				cluster_options.append(f"Cluster {cluster_id} (n={cluster_count})")
@@ -349,248 +426,272 @@
 				working_df = st.session_state.cluster_df[st.session_state.cluster_df['Cluster'] == cluster_id].copy()
 
 				# Display cluster characteristics
-				st.markdown(f"### Characteristics of Cluster {cluster_id}")
-
-				# Create summary statistics for this cluster vs. overall population
-				summary_stats = []
-
-				for feature in cluster_features:
-					if feature in working_df.columns:
-						try:
-							cluster_mean = working_df[feature].mean()
-							overall_mean = analysis_df[feature].mean()
-							diff_pct = ((cluster_mean - overall_mean) / overall_mean * 100) if overall_mean != 0 else 0
-
-							summary_stats.append({
-								"Feature": feature,
-								"Cluster Mean": f"{cluster_mean:.2f}",
-								"Population Mean": f"{overall_mean:.2f}",
-								"Difference": f"{diff_pct:+.1f}%",
-								"Significant": abs(diff_pct) > 15
-							})
-						except:
-							pass
-
-				if summary_stats:
-					summary_df = pd.DataFrame(summary_stats)
-
-					# Create a copy of the styling DataFrame to avoid the KeyError
-					styled_df = summary_df.copy()
-
-					# Define the highlight function that uses a custom attribute instead of accessing the DataFrame
-					def highlight_significant(row):
-						is_significant = row['Significant'] if 'Significant' in row else False
-						# Return styling for all columns except 'Significant'
-						return ['background-color: yellow' if is_significant else '' for _ in range(len(row))]
-
-					# Apply styling to all columns, then drop the 'Significant' column for display
-					styled_df = styled_df.style.apply(highlight_significant, axis=1)
-					styled_df.hide(axis="columns", names=["Significant"])
-
-					# Display the styled DataFrame
-					st.table(styled_df)
-					st.info("Highlighted rows indicate features where this cluster differs from the overall population by >15%")
+				self._display_cluster_characteristics(cluster_id, working_df, analysis_df, cluster_features)
+
+			return working_df
 		else:
-			working_df = analysis_df
-
-		# Add outlier threshold control and calculate correlation
-		filtered_df = ImpedanceTab._display_correlation_controls(working_df)
-
-		# Create scatter plot if we have valid data
-		if not filtered_df.empty:
-			ImpedanceTab._scatter_plot(df=filtered_df)
-		else:
-			st.warning("No valid data available for the scatter plot.")
-
-		# Create additional visualizations in a two-column layout
-		ImpedanceTab._population_charts(df=working_df)
-
-	@staticmethod
-	def _display_correlation_controls(df: pd.DataFrame) -> pd.DataFrame:
-		"""
-		Displays comprehensive statistical analysis between selected features.
-
-		This method creates UI controls for configuring outlier thresholds and displays:
-		1. Correlation matrix between all selected features
-		2. Statistical significance (p-values)
-		3. Effect sizes and confidence intervals
-		4. Basic descriptive statistics for each feature
-
-		Parameters
-		----------
-		df : pd.DataFrame
-			The input dataframe containing wound data with all selected features
-
-		Returns
-		-------
-		pd.DataFrame
-			Processed dataframe with outliers removed
-		"""
-		col1, _, col3 = st.columns([2, 3, 3])
-
-		with col1:
+			return analysis_df
+
+	def _display_cluster_characteristics(self, cluster_id: int, cluster_df: pd.DataFrame,
+										full_df: pd.DataFrame, features: List[str]) -> None:
+		"""
+		Display characteristics of the selected cluster compared to the overall population.
+
+		Args:
+			cluster_id: ID of the selected cluster
+			cluster_df: DataFrame filtered to the selected cluster
+			full_df: Full DataFrame with all data
+			features: Features to compare
+		"""
+		st.markdown(f"### Characteristics of Cluster {cluster_id}")
+
+		# Create summary statistics for this cluster vs. overall population
+		summary_stats = []
+
+		for feature in features:
+			if feature in cluster_df.columns:
+				try:
+					cluster_mean = cluster_df[feature].mean()
+					overall_mean = full_df[feature].mean()
+					diff_pct = ((cluster_mean - overall_mean) / overall_mean * 100) if overall_mean != 0 else 0
+
+					summary_stats.append({
+						"Feature"        : feature,
+						"Cluster Mean"   : f"{cluster_mean:.2f}",
+						"Population Mean": f"{overall_mean:.2f}",
+						"Difference"     : f"{diff_pct:+.1f}%",
+						"Significant"    : abs(diff_pct) > 15
+					})
+				except Exception as e:
+					st.error(f"Error calculating summary statistics: {str(e)}")
+
+		if summary_stats:
+			summary_df = pd.DataFrame(summary_stats)
+
+			# Create a copy of the styling DataFrame to avoid the KeyError
+			styled_df = summary_df.copy()
+
+			# Define the highlight function that uses a custom attribute instead of accessing the DataFrame
+			def highlight_significant(row):
+				is_significant = row['Significant'] if 'Significant' in row else False
+				# Return styling for all columns except 'Significant'
+				return ['background-color: yellow' if is_significant else '' for _ in range(len(row))]
+
+			# Apply styling to all columns, then drop the 'Significant' column for display
+			styled_df = styled_df.style.apply(highlight_significant, axis=1)
+			styled_df.hide(axis="columns", names=["Significant"])
+
+			# Display the styled DataFrame
+			st.table(styled_df)
+			st.info("Highlighted rows indicate features where this cluster differs from the overall population by >15%")
+
+	def _display_correlation_controls(self, df_for_cluster: pd.DataFrame) -> pd.DataFrame:
+		"""
+		Display controls for correlation analysis and perform the analysis.
+
+		Args:
+			df_for_cluster: DataFrame to analyze
+
+		Returns:
+			Filtered DataFrame with outliers removed
+		"""
+		cols = st.columns([2, 3])
+
+		with cols[0]:
 			outlier_threshold = st.number_input(
 				"Impedance Outlier Threshold (Quantile)",
-				min_value=0.0,
-				max_value=0.9,
-				value=0.0,
-				step=0.05,
-				help="Quantile threshold for outlier detection (0 = no outliers removed, 0.1 = using 10th and 90th percentiles)"
+				min_value = 0.0,
+				max_value = 0.9,
+				value     = 0.0,
+				step      = 0.05,
+				help      = "Quantile threshold for outlier detection (0 = no outliers removed, 0.1 = using 10th and 90th percentiles)"
 			)
 
 		# Get the selected features for analysis
 		features_to_analyze = [
-			"Skin Impedance (kOhms) - Z",
-			"Calculated Wound Area",
-			"Center of Wound Temperature (Fahrenheit)",
-			"Oxygenation (%)",
-			"Hemoglobin Level",
-			"Healing Rate (%)"
+			self.CN.HIGHEST_FREQ_Z,
+			self.CN.WOUND_AREA,
+			self.CN.CENTER_TEMP,
+			self.CN.OXYGENATION,
+			self.CN.HEMOGLOBIN,
+			self.CN.HEALING_RATE
 		]
 
 		# Filter features that exist in the dataframe
-		features_to_analyze = [f for f in features_to_analyze if f in df.columns]
+		features_to_analyze = [f for f in features_to_analyze if f in df_for_cluster.columns]
 
 		# Create a copy of the dataframe with only the features we want to analyze
-		analysis_df = df[features_to_analyze].copy()
+		analysis_df = df_for_cluster[features_to_analyze].copy().dropna()
 
 		# Remove outliers if threshold is set
 		if outlier_threshold > 0:
 			for col in analysis_df.columns:
-				q_low = analysis_df[col].quantile(outlier_threshold)
-				q_high = analysis_df[col].quantile(1 - outlier_threshold)
-				analysis_df = analysis_df[
-					(analysis_df[col] >= q_low) &
-					(analysis_df[col] <= q_high)
-				]
+				q_low       = analysis_df[col].quantile(outlier_threshold)
+				q_high      = analysis_df[col].quantile(1 - outlier_threshold)
+				analysis_df = analysis_df[ (analysis_df[col] >= q_low) & (analysis_df[col] <= q_high) ]
+
+		if analysis_df.empty or len(analysis_df) < 2:
+			st.warning("Not enough data after outlier removal for correlation analysis.")
+			return pd.DataFrame()
 
 		# Calculate correlation matrix
 		corr_matrix = analysis_df.corr()
 
 		# Calculate p-values for correlations
+		p_values = self._calculate_correlation_pvalues(analysis_df)
+
+		# Create correlation heatmap
+		fig = px.imshow(
+			abs(corr_matrix),
+			labels=dict(color="Correlation"),
+			color_continuous_scale="RdBu",
+			aspect="auto",
+			text_auto=".2f",
+			title="Correlation Matrix Heatmap"
+		)
+
+		st.plotly_chart(fig, use_container_width=True)
+
+		# Display detailed statistics
+		st.subheader("Statistical Summary")
+
+		# Create tabs for different statistical views
+		tab1, tab2, tab3 = st.tabs(["Correlation Details", "Descriptive Stats", "Effect Sizes"])
+
+		with tab1:
+			self._display_significant_correlations(features_to_analyze, corr_matrix, p_values)
+
+		with tab2:
+			self._display_descriptive_statistics(analysis_df)
+
+		with tab3:
+			self._display_effect_sizes(analysis_df, features_to_analyze)
+
+		return analysis_df
+
+	def _calculate_correlation_pvalues(self, df: pd.DataFrame) -> pd.DataFrame:
+		"""
+		Calculate p-values for correlations between all columns in the DataFrame.
+
+		Args:
+			df: DataFrame to analyze
+
+		Returns:
+			DataFrame of p-values with the same shape as the correlation matrix
+		"""
 		def calculate_pvalue(x, y):
 			mask = ~(np.isnan(x) | np.isnan(y))
 			if np.sum(mask) < 2:
 				return np.nan
-			return stats.pearsonr(x[mask], y[mask])[1]
-
-		p_values = pd.DataFrame(
-			[[calculate_pvalue(analysis_df[col1], analysis_df[col2])
-			  for col2 in analysis_df.columns]
-			 for col1 in analysis_df.columns],
-			columns=analysis_df.columns,
-			index=analysis_df.columns
+			return stats.pearsonr(x[mask], y[mask]).pvalue
+
+		return pd.DataFrame(
+			[[  stats.pearsonr(df[col1], df[col2]).pvalue # calculate_pvalue(df[col1], df[col2])
+						for col2 in df.columns]
+						for col1 in df.columns],
+				columns = df.columns,
+				index   = df.columns
 		)
 
-		# Display correlation heatmap
-		st.subheader("Feature Correlation Analysis")
-
-		# Create correlation heatmap
-		fig = px.imshow(
-			corr_matrix,
-			labels=dict(color="Correlation"),
-			x=corr_matrix.columns,
-			y=corr_matrix.columns,
-			color_continuous_scale="RdBu",
-			aspect="auto"
-		)
-		fig.update_layout(
-			title="Correlation Matrix Heatmap",
-			width=800,
-			height=600
-		)
-		st.plotly_chart(fig, use_container_width=True)
-
-		# Display detailed statistics
-		st.subheader("Statistical Summary")
-
-		# Create tabs for different statistical views
-		tab1, tab2, tab3 = st.tabs(["Correlation Details", "Descriptive Stats", "Effect Sizes"])
-
-		with tab1:
-			# Display significant correlations
-			st.markdown("#### Significant Correlations (p < 0.05)")
-			significant_corrs = []
-			for i in range(len(features_to_analyze)):
-				for j in range(i+1, len(features_to_analyze)):
-					if p_values.iloc[i,j] < 0.05:
-						significant_corrs.append({
-							"Feature 1": features_to_analyze[i],
-							"Feature 2": features_to_analyze[j],
-							"Correlation": f"{corr_matrix.iloc[i,j]:.3f}",
-							"p-value": f"{p_values.iloc[i,j]:.3e}"
-						})
-
-			if significant_corrs:
-				st.table(pd.DataFrame(significant_corrs))
+	def _display_significant_correlations(self, features: List[str], corr_matrix: pd.DataFrame, p_values: pd.DataFrame) -> None:
+		"""
+		Display significant correlations between features.
+
+		Args:
+			features: List of feature names
+			corr_matrix: Correlation matrix
+			p_values: Matrix of p-values
+		"""
+		st.markdown("#### Significant Correlations (p < 0.05)")
+		significant_corrs = []
+		for i in range(len(features)):
+			for j in range(i+1, len(features)):
+				if p_values.iloc[i,j] < 0.05:
+					significant_corrs.append({
+						"Feature 1": features[i],
+						"Feature 2": features[j],
+						"Correlation": f"{corr_matrix.iloc[i,j]:.3f}",
+						"p-value": f"{p_values.iloc[i,j]:.3e}"
+					})
+
+		if significant_corrs:
+			st.table(pd.DataFrame(significant_corrs))
+		else:
+			st.info("No significant correlations found.")
+
+	def _display_descriptive_statistics(self, df: pd.DataFrame) -> None:
+		"""
+		Display descriptive statistics for the DataFrame.
+
+		Args:
+			df: DataFrame to analyze
+		"""
+		st.markdown("#### Descriptive Statistics")
+		desc_stats = df.describe()
+		desc_stats.loc["skew"] = df.skew()
+		desc_stats.loc["kurtosis"] = df.kurtosis()
+		st.dataframe(desc_stats)
+
+	def _display_effect_sizes(self, df: pd.DataFrame, features: List[str]) -> None:
+		"""
+		Display effect sizes relative to impedance.
+
+		Args:
+			df: DataFrame to analyze
+			features: List of feature names
+		"""
+		st.markdown("#### Effect Sizes (Cohen's d) relative to Impedance")
+
+		effect_sizes = []
+		impedance_col = "Skin Impedance (kOhms) - Z"
+
+		if impedance_col in features:
+			for col in features:
+				if col != impedance_col:
+					# Calculate Cohen's d
+					d = (df[col].mean() - df[impedance_col].mean()) / \
+						np.sqrt((df[col].var() + df[impedance_col].var()) / 2)
+
+					effect_sizes.append({
+						"Feature": col,
+						"Cohen's d": f"{d:.3f}",
+						"Effect Size": "Large" if abs(d) > 0.8 else "Medium" if abs(d) > 0.5 else "Small",
+						"95% CI": f"[{d-1.96*np.sqrt(4/len(df)):.3f}, {d+1.96*np.sqrt(4/len(df)):.3f}]"
+					})
+
+			if effect_sizes:
+				st.table(pd.DataFrame(effect_sizes))
 			else:
-				st.info("No significant correlations found.")
-
-		with tab2:
-			# Display descriptive statistics
-			st.markdown("#### Descriptive Statistics")
-			desc_stats = analysis_df.describe()
-			desc_stats.loc["skew"] = analysis_df.skew()
-			desc_stats.loc["kurtosis"] = analysis_df.kurtosis()
-			st.dataframe(desc_stats)
-
-		with tab3:
-			# Calculate and display effect sizes
-			st.markdown("#### Effect Sizes (Cohen's d) relative to Impedance")
-
-			effect_sizes = []
-			impedance_col = "Skin Impedance (kOhms) - Z"
-
-			if impedance_col in features_to_analyze:
-				for col in features_to_analyze:
-					if col != impedance_col:
-						# Calculate Cohen's d
-						d = (analysis_df[col].mean() - analysis_df[impedance_col].mean()) / \
-							np.sqrt((analysis_df[col].var() + analysis_df[impedance_col].var()) / 2)
-
-						effect_sizes.append({
-							"Feature": col,
-							"Cohen's d": f"{d:.3f}",
-							"Effect Size": "Large" if abs(d) > 0.8 else "Medium" if abs(d) > 0.5 else "Small",
-							"95% CI": f"[{d-1.96*np.sqrt(4/len(analysis_df)):.3f}, {d+1.96*np.sqrt(4/len(analysis_df)):.3f}]"
-						})
-
-				if effect_sizes:
-					st.table(pd.DataFrame(effect_sizes))
-				else:
-					st.info("No effect sizes could be calculated.")
-			else:
-				st.info("Impedance measurements not available for effect size calculation.")
-
-		return analysis_df
-
-	@staticmethod
-	def _scatter_plot(df: pd.DataFrame) -> None:
-		"""
-		Render scatter plot showing relationship between impedance and healing rate.
-
-		Args:
-			df: DataFrame containing impedance and healing rate data
+				st.info("No effect sizes could be calculated.")
+		else:
+			st.info("Impedance measurements not available for effect size calculation.")
+
+	def _render_scatter_plot(self, df: pd.DataFrame) -> None:
+		"""
+		Render a scatter plot showing the relationship between impedance and healing rate.
+
+		Args:
+			df: DataFrame to plot
 		"""
 		# Create a copy to avoid modifying the original dataframe
 		plot_df = df.copy()
 
 		# Handle missing values in Calculated Wound Area
-		if 'Calculated Wound Area' in plot_df.columns:
+		if self.CN.WOUND_AREA in plot_df.columns:
 			# Fill NaN with the mean, or 1 if all values are NaN
-			mean_area = plot_df['Calculated Wound Area'].mean()
-			plot_df['Calculated Wound Area'] = plot_df['Calculated Wound Area'].fillna(mean_area if pd.notnull(mean_area) else 1)
+			mean_area = plot_df[self.CN.WOUND_AREA].mean()
+			plot_df[self.CN.WOUND_AREA] = plot_df[self.CN.WOUND_AREA].fillna(mean_area if pd.notnull(mean_area) else 1)
 
 		# Define hover data columns we want to show if available
-		hover_columns = ['Record ID', 'Event Name', 'Wound Type']
+		hover_columns = [self.CN.RECORD_ID, self.CN.EVENT_NAME, self.CN.WOUND_TYPE]
 		available_hover = [col for col in hover_columns if col in plot_df.columns]
 
 		fig = px.scatter(
 			plot_df,
-			x='Skin Impedance (kOhms) - Z',
-			y='Healing Rate (%)',
-			color='Diabetes?' if 'Diabetes?' in plot_df.columns else None,
-			size='Calculated Wound Area' if 'Calculated Wound Area' in plot_df.columns else None,
+			x=self.CN.HIGHEST_FREQ_Z,
+			y=self.CN.HEALING_RATE,
+			color=self.CN.DIABETES if self.CN.DIABETES in plot_df.columns else None,
+			size=self.CN.WOUND_AREA if self.CN.WOUND_AREA in plot_df.columns else None,
 			size_max=30,
 			hover_data=available_hover,
 			title="Impedance vs Healing Rate Correlation"
@@ -603,28 +704,13 @@
 
 		st.plotly_chart(fig, use_container_width=True)
 
-	@staticmethod
-	def _population_charts(df: pd.DataFrame) -> None:
-		"""
-		Renders two charts showing population-level impedance statistics:
-		1. A line chart showing average impedance components (Z, Z', Z'') over time by visit number
-		2. A bar chart showing average impedance values by wound type
-
-		This method uses the impedance_analyzer to calculate the relevant statistics
-		from the provided dataframe and then creates visualizations using Plotly Express.
-
-		Parameters
-		----------
-		df : pd.DataFrame
-			DataFrame containing impedance measurements and visit information
-			for multiple patients
-
-		Returns
-		-------
-		None
-			The method renders charts directly to the Streamlit UI
-		"""
-
+	def _render_population_charts(self, df: pd.DataFrame) -> None:
+		"""
+		Render charts showing population-level impedance statistics.
+
+		Args:
+			df: DataFrame containing impedance measurements and visit information
+		"""
 		# Get prepared statistics
 		avg_impedance, avg_by_type = ImpedanceAnalyzer.prepare_population_stats(df=df)
 
@@ -634,8 +720,8 @@
 			st.subheader("Impedance Components Over Time")
 			fig1 = px.line(
 				avg_impedance,
-				x='Visit Number',
-				y=["Skin Impedance (kOhms) - Z", "Skin Impedance (kOhms) - Z'", "Skin Impedance (kOhms) - Z''"],
+				x=self.CN.VISIT_NUMBER,
+				y=[self.CN.HIGHEST_FREQ_Z, self.CN.HIGHEST_FREQ_Z_PRIME, self.CN.HIGHEST_FREQ_Z_DOUBLE_PRIME],
 				title="Average Impedance Components by Visit",
 				markers=True
 			)
@@ -646,38 +732,44 @@
 			st.subheader("Impedance by Wound Type")
 			fig2 = px.bar(
 				avg_by_type,
-				x='Wound Type',
-				y="Skin Impedance (kOhms) - Z",
+				x=self.CN.WOUND_TYPE,
+				y=self.CN.HIGHEST_FREQ_Z,
 				title="Average Impedance by Wound Type",
-				color='Wound Type'
+				color=self.CN.WOUND_TYPE
 			)
 			fig2.update_layout(xaxis_title="Wound Type", yaxis_title="Average Impedance Z (kOhms)")
 			st.plotly_chart(fig2, use_container_width=True)
 
-	@staticmethod
-	def _render_patient(visits: list) -> None:
-		"""
-		Renders the impedance analysis section for a specific patient in the dashboard.
-
-		This method creates a tabbed interface to display different perspectives on a patient's
-		impedance data, organized into Overview, Clinical Analysis, and Advanced Interpretation tabs.
-
-		Parameters
-		----------
-		df : pd.DataFrame
-			The dataframe containing all patient data (may be filtered)
-		patient_id : int
-			The unique identifier for the patient to analyze
-
-		Returns:
-		-------
-		None
-			This method renders UI elements directly to the Streamlit dashboard
-		"""
-
-		# Get patient visits
-
-
+
+class PatientImpedanceRenderer:
+	"""
+	Renderer for patient-level impedance analysis.
+
+	This class handles the rendering of patient-level impedance analysis,
+	including overview, clinical analysis, and advanced interpretation tabs.
+
+	Attributes:
+		visits (List[VisitsDataType]): List of visit data for the patient
+	"""
+
+	def __init__(self, visits: List[VisitsDataType]):
+		"""
+		Initialize the PatientImpedanceRenderer with visit data.
+
+		Args:
+			visits: List of visit data for the patient
+		"""
+		self.visits = visits
+		self.visit_date_tag = WoundDataProcessor.get_visit_date_tag(visits)
+
+	def render(self) -> None:
+		"""
+		Render the patient-level impedance analysis section.
+
+		This method creates a tabbed interface to display different perspectives
+		on a patient's impedance data, organized into Overview, Clinical Analysis,
+		and Advanced Interpretation tabs.
+		"""
 		# Create tabs for different analysis views
 		tab1, tab2, tab3 = st.tabs([
 			"Overview",
@@ -686,36 +778,21 @@
 		])
 
 		with tab1:
-			ImpedanceTab._patient_overview(visits=visits)
+			self._render_overview()
 
 		with tab2:
-			ImpedanceTab._render_patient_clinical_analysis(visits=visits)
+			self._render_clinical_analysis()
 
 		with tab3:
-			ImpedanceTab._render_patient_advanced_analysis(visits=visits)
-
-	@staticmethod
-	def _patient_overview(visits: list) -> None:
-		"""
-			Renders an overview section for patient impedance measurements.
-
-			This method creates a section in the Streamlit application showing impedance measurements
-			over time, allowing users to view different types of impedance data (absolute impedance,
-			resistance, or capacitance).
-
-			Parameters:
-				visits (list): A list of patient visit data containing impedance measurements
-
-			Returns:
-			-------
-			None
-					This method renders UI elements directly to the Streamlit app
-
-			Note:
-				The visualization includes a selector for different measurement modes and
-				displays an explanatory note about the measurement types and frequency effects.
-		"""
-
+			self._render_advanced_analysis()
+
+	def _render_overview(self) -> None:
+		"""
+		Render the overview section for patient impedance measurements.
+
+		This method creates a section showing impedance measurements over time,
+		allowing users to view different types of impedance data.
+		"""
 		st.subheader("Impedance Measurements Over Time")
 
 		# Add measurement mode selector
@@ -726,7 +803,7 @@
 		)
 
 		# Create impedance chart with selected mode
-		fig = Visualizer.create_impedance_chart(visits, measurement_mode=measurement_mode)
+		fig = self._create_impedance_chart(measurement_mode=measurement_mode)
 		st.plotly_chart(fig, use_container_width=True)
 
 		# Logic behind analysis
@@ -743,106 +820,88 @@
 		</div>
 		""", unsafe_allow_html=True)
 
-	@staticmethod
-	def _render_patient_clinical_analysis(visits: list) -> None:
-		"""
-			Renders the bioimpedance clinical analysis section for a patient's wound data.
-
-			This method creates a tabbed interface showing clinical analysis for each visit.
-			For each visit (except the first one), it performs a comparative analysis with
-			the previous visit to track changes in wound healing metrics.
-
-			Args:
-				visits (list): A list of dictionaries containing visit data. Each dictionary
-						should have at least a 'visit_date' key and other wound measurement data.
-
-			Returns:
-			-------
-			None
-				The method updates the Streamlit UI directly
-
-			Notes:
-				- At least two visits are required for comprehensive analysis
-				- Creates a tab for each visit date
-				- Analysis is performed using the impedance_analyzer component
-		"""
-
+	def _render_clinical_analysis(self) -> None:
+		"""
+		Render the bioimpedance clinical analysis section for a patient's wound data.
+
+		This method creates a tabbed interface showing clinical analysis for each visit.
+		For each visit (except the first one), it performs a comparative analysis with
+		the previous visit to track changes in wound healing metrics.
+		"""
 		st.subheader("Bioimpedance Clinical Analysis")
 
 		# Only analyze if we have at least two visits
-		if len(visits) < 2:
+		if len(self.visits) < 2:
 			st.warning("At least two visits are required for comprehensive clinical analysis")
 			return
 
 		# Create tabs for each visit
-		visit_tabs = st.tabs([f"{visit.get('visit_date', 'N/A')}" for visit in visits])
+		visit_tabs = st.tabs([f"{visit.get(self.visit_date_tag, 'N/A')}" for visit in self.visits])
 
 		for visit_idx, visit_tab in enumerate(visit_tabs):
 			with visit_tab:
 				# Get current and previous visit data
-				current_visit = visits[visit_idx]
-				previous_visit = visits[visit_idx-1] if visit_idx > 0 else None
-
-				# Generate comprehensive clinical analysis
-				analysis = ImpedanceAnalyzer.generate_clinical_analysis(
-					current_visit=current_visit, previous_visit=previous_visit
-				)
-
-				# Display results in a structured layout
-				ImpedanceTab._display_clinical_analysis_results(analysis=analysis, has_previous_visit=previous_visit is not None)
-
-	@staticmethod
-	def _render_patient_advanced_analysis(visits: list) -> None:
-		"""
-			Renders the advanced bioelectrical analysis section for a patient's wound data.
-
-			This method displays comprehensive bioelectrical analysis results including healing
-			trajectory, wound healing stage classification, tissue electrical properties, and
-			clinical insights derived from the impedance data. The analysis requires at least
-			three visits to generate meaningful patterns and trends.
-
-			Parameters:
-				visits (list): A list of visit data objects containing impedance measurements and
-							other wound assessment information.
-
-			Returns:
-			-------
-			None
-				The method updates the Streamlit UI directly
-
-			Notes:
-				- Displays a warning if fewer than three visits are available
-				- Shows healing trajectory analysis with progression indicators
-				- Presents wound healing stage classification based on impedance patterns
-				- Displays Cole-Cole parameters representing tissue electrical properties if available
-				- Provides clinical insights to guide treatment decisions
-				- Includes reference information about bioimpedance interpretation
-		"""
-
+				current_visit = self.visits[visit_idx]
+				previous_visit = self.visits[visit_idx-1] if visit_idx > 0 else None
+
+				try:
+					# Generate comprehensive clinical analysis
+					analysis = ImpedanceAnalyzer.generate_clinical_analysis(
+						current_visit=current_visit,
+						previous_visit=previous_visit
+					)
+
+					# Display results in a structured layout
+					self._display_clinical_analysis_results(
+						analysis=analysis,
+						has_previous_visit=previous_visit is not None
+					)
+				except Exception as e:
+					st.error(f"Error analyzing visit data: {str(e)}")
+					st.error(traceback.format_exc())
+
+	def _render_advanced_analysis(self) -> None:
+		"""
+		Render the advanced bioelectrical analysis section for a patient's wound data.
+
+		This method displays comprehensive bioelectrical analysis results including healing
+		trajectory, wound healing stage classification, tissue electrical properties, and
+		clinical insights derived from the impedance data.
+		"""
 		st.subheader("Advanced Bioelectrical Interpretation")
 
-		if len(visits) < 3:
+		if len(self.visits) < 3:
 			st.warning("At least three visits are required for advanced analysis")
 			return
 
-		# Generate advanced analysis
-		analysis = ImpedanceAnalyzer.generate_advanced_analysis(visits=visits)
-
-		# Display healing trajectory analysis if available
-		if 'healing_trajectory' in analysis and analysis['healing_trajectory']['status'] == 'analyzed':
-			ImpedanceTab._display_high_freq_impedance_healing_trajectory_analysis(trajectory=analysis['healing_trajectory'])
-
-		# Display wound healing stage classification
-		ImpedanceTab._display_wound_healing_stage(healing_stage=analysis['healing_stage'])
-
-		# Display Cole-Cole parameters if available
-		if 'cole_parameters' in analysis and analysis['cole_parameters']:
-			ImpedanceTab._display_tissue_electrical_properties(cole_params=analysis['cole_parameters'])
-
-		# Display clinical insights
-		ImpedanceTab._display_clinical_insights(insights=analysis['insights'])
-
-		# Reference information
+		try:
+			# Generate advanced analysis
+			analysis = ImpedanceAnalyzer.generate_advanced_analysis(visits=self.visits)
+
+			# Display healing trajectory analysis if available
+			if 'healing_trajectory' in analysis and analysis['healing_trajectory']['status'] == 'analyzed':
+				self._display_healing_trajectory(trajectory=analysis['healing_trajectory'])
+
+			# Display wound healing stage classification
+			self._display_wound_healing_stage(healing_stage=analysis['healing_stage'])
+
+			# Display Cole-Cole parameters if available
+			if 'cole_parameters' in analysis and analysis['cole_parameters']:
+				self._display_tissue_electrical_properties(cole_params=analysis['cole_parameters'])
+
+			# Display clinical insights
+			self._display_clinical_insights(insights=analysis['insights'])
+
+			# Reference information
+			self._display_advanced_analysis_info()
+		except Exception as e:
+			st.error(f"Error performing advanced analysis: {str(e)}")
+			st.error(traceback.format_exc())
+
+	def _display_advanced_analysis_info(self) -> None:
+		"""
+		Display the informational box for the advanced analysis tab.
+		"""
 		st.markdown("""
 			<div style="margin-top:10px; padding:15px; background-color:#f8f9fa; border-left:4px solid #6c757d; font-size:0.9em;">
 			<p style="margin-top:0; color:#666; font-weight:bold;">ABOUT THIS ANALYSIS:</p>
@@ -871,43 +930,25 @@
 			</div>
 			""", unsafe_allow_html=True)
 
-	@staticmethod
-	def _display_clinical_analysis_results(analysis: dict, has_previous_visit: bool) -> None:
-		"""
-			Display the clinical analysis results in the Streamlit UI using a structured layout.
-
-			This method organizes the display of analysis results into two sections, each with two columns:
-			1. Top section: Tissue health and infection risk assessments
-			2. Bottom section: Tissue composition analysis and comparison with previous visits (if available)
-
-			The method also adds an explanatory note about the color coding and significance markers used in the display.
-
-			Parameters
-			----------
-			analysis : dict
-				A dictionary containing the analysis results with the following keys:
-				- 'tissue_health': Data for tissue health assessment
-				- 'infection_risk': Data for infection risk assessment
-				- 'frequency_response': Data for tissue composition analysis
-				- 'changes': Observed changes since previous visit (if available)
-				- 'significant_changes': Boolean flags indicating clinically significant changes
-
-			has_previous_visit : bool
-				Flag indicating whether there is data from a previous visit available for comparison
-
-			Returns:
-			-------
-			None
-		"""
-
+
+	# --- Clinical Analysis Display Helpers ---
+
+	def _display_clinical_analysis_results(self, analysis: Dict[str, Any], has_previous_visit: bool) -> None:
+		"""
+		Display the clinical analysis results in a structured layout.
+
+		Args:
+			analysis: Dictionary containing the analysis results
+			has_previous_visit: Flag indicating whether there is data from a previous visit
+		"""
 		# Display Tissue Health and Infection Risk in a two-column layout
 		col1, col2 = st.columns(2)
 
 		with col1:
-			ImpedanceTab._display_tissue_health_assessment(analysis['tissue_health'])
+			self._display_tissue_health_assessment(analysis['tissue_health'])
 
 		with col2:
-			ImpedanceTab._display_infection_risk_assessment(analysis['infection_risk'])
+			self._display_infection_risk_assessment(analysis['infection_risk'])
 
 		st.markdown('---')
 
@@ -915,57 +956,27 @@
 		col1, col2 = st.columns(2)
 
 		with col2:
-			ImpedanceTab._display_tissue_composition_analysis(analysis['frequency_response'])
+			self._display_tissue_composition_analysis(analysis['frequency_response'])
 
 		with col1:
 			if has_previous_visit and 'changes' in analysis:
-				ImpedanceTab._display_visit_changes(
+				self._display_visit_changes(
 					analysis['changes'],
 					analysis['significant_changes']
 				)
 			else:
 				st.info("This is the first visit. No previous data available for comparison.")
 
-		st.markdown("""
-			<div style="margin-top:10px; padding:15px; background-color:#f8f9fa; border-left:4px solid #6c757d; font-size:0.9em;">
-			<p style="margin-top:0; color:#666; font-weight:bold;">ABOUT THIS ANALYSIS:</p>
-			<p>Color indicates direction of change: <span style="color:#FF4B4B">red = increase</span>, <span style="color:#00CC96">green = decrease</span>.<br>
-			Asterisk (*) marks changes exceeding clinical thresholds: Resistance >15%, Capacitance >20%, Z >15%.</p>
-			</div>
-			""", unsafe_allow_html=True)
-
-	@staticmethod
-	def _display_tissue_health_assessment(tissue_health):
-		"""
-			Displays the tissue health assessment in the Streamlit UI.
-
-			This method renders the tissue health assessment section including:
-			- A header with tooltip explanation of how the tissue health index is calculated
-			- The numerical health score with color-coded display (red: <40, orange: 40-60, green: >60)
-			- A textual interpretation of the health score
-			- A warning message if health score data is insufficient
-
-			Parameters
-			----------
-			tissue_health : tuple
-				A tuple containing (health_score, health_interp) where:
-				- health_score (float or None): A numerical score from 0-100 representing tissue health
-				- health_interp (str): A textual interpretation of the health score
-
-			Returns:
-			-------
-			None
-				This method updates the Streamlit UI but does not return a value
-		"""
-
-		st.markdown("### Tissue Health Assessment", help="The tissue health index is calculated using multi-frequency impedance ratios. The process involves: "
-										"1) Extracting impedance data from sensor readings. "
-										"2) Calculating the ratio of low to high frequency impedance (LF/HF ratio). "
-										"3) Calculating phase angle if resistance and capacitance data are available. "
-										"4) Normalizing the LF/HF ratio and phase angle to a 0-100 scale. "
-										"5) Combining these scores with weightings to produce a final health score. "
-										"6) Providing an interpretation based on the health score. "
-										"The final score ranges from 0-100, with higher scores indicating better tissue health.")
+		self._display_clinical_analysis_info()
+
+	def _display_tissue_health_assessment(self, tissue_health: Tuple[Optional[float], str]) -> None:
+		"""
+		Display the tissue health assessment.
+
+		Args:
+			tissue_health: Tuple of (health_score, health_interp)
+		"""
+		st.markdown("### Tissue Health Assessment", help="The tissue health index is calculated using multi-frequency impedance ratios.")
 
 		health_score, health_interp = tissue_health
 
@@ -977,44 +988,14 @@
 		else:
 			st.warning("Insufficient data for tissue health calculation")
 
-	@staticmethod
-	def _display_infection_risk_assessment(infection_risk):
-		"""
-			Displays the infection risk assessment information in the Streamlit app.
-
-			This method presents the infection risk score, risk level, and contributing factors
-			in a formatted way with color coding based on the risk severity.
-
-			Parameters
-			----------
-			infection_risk : dict
-				Dictionary containing infection risk assessment results with the following keys:
-				- risk_score (float): A numerical score from 0-100 indicating infection risk
-				- risk_level (str): A categorical assessment of risk (e.g., "Low", "Moderate", "High")
-				- contributing_factors (list): List of factors that contribute to the infection risk
-
-			Notes
-			-----
-			Risk score is color-coded:
-			- Green: scores < 30 (low risk)
-			- Orange: scores between 30 and 60 (moderate risk)
-			- Red: scores ≥ 60 (high risk)
-
-			The method includes a help tooltip that explains the factors used in risk assessment:
-			1. Low/high frequency impedance ratio
-			2. Sudden increase in low-frequency resistance
-			3. Phase angle measurements
-		"""
-
-		st.markdown("### Infection Risk Assessment", help="The infection risk assessment is based on three key factors: "
-			"1. Low/high frequency impedance ratio: A ratio > 15 is associated with increased infection risk."
-			"2. Sudden increase in low-frequency resistance: A >30% increase may indicate an inflammatory response, "
-			"which could be a sign of infection. This is because inflammation causes changes in tissue"
-			"electrical properties, particularly at different frequencies."
-			"3. Phase angle: Lower phase angles (<3°) indicate less healthy or more damaged tissue,"
-			"which may be more susceptible to infection."
-			"The risk score is a weighted sum of these factors, providing a quantitative measure of infection risk."
-			"The final score ranges from 0-100, with higher scores indicating higher infection risk.")
+	def _display_infection_risk_assessment(self, infection_risk: Dict[str, Any]) -> None:
+		"""
+		Display the infection risk assessment information.
+
+		Args:
+			infection_risk: Dictionary containing infection risk assessment results
+		"""
+		st.markdown("### Infection Risk Assessment", help="The infection risk assessment is based on impedance measurements.")
 
 		risk_score = infection_risk["risk_score"]
 		risk_level = infection_risk["risk_level"]
@@ -1029,39 +1010,14 @@
 		if factors:
 			st.markdown(f"**Contributing Factors:** {', '.join(factors)}")
 
-	@staticmethod
-	def _display_tissue_composition_analysis(freq_response):
-		"""
-			Displays the tissue composition analysis results in the Streamlit app based on frequency response data.
-
-			This method presents the bioelectrical impedance analysis (BIA) results including alpha and beta
-			dispersion values with their interpretation. It creates a section with explanatory headers and
-			displays the calculated tissue composition metrics.
-
-			Parameters
-			-----------
-			freq_response : dict
-				Dictionary containing frequency response analysis results with the following keys:
-				- 'alpha_dispersion': float, measurement of low to center frequency response
-				- 'beta_dispersion': float, measurement of center to high frequency response
-				- 'interpretation': str, clinical interpretation of the frequency response data
-
-			Returns:
-			--------
-			None
-				The method updates the Streamlit UI directly
-
-			Note:
-				- The method includes a help tooltip explaining the principles behind BIA and the significance
-				of alpha and beta dispersion values.
-		"""
-
-		st.markdown("### Tissue Composition Analysis", help="""This analysis utilizes bioelectrical impedance analysis (BIA) principles to evaluatetissue characteristics based on the frequency-dependent response to electrical current.
-		It focuses on two key dispersion regions:
-		1. Alpha Dispersion (low to center frequency): Occurs in the kHz range, reflects extracellular fluid content and cell membrane permeability.
-		Large alpha dispersion may indicate edema or inflammation.
-		2. Beta Dispersion (center to high frequency): Beta dispersion is a critical phenomenon in bioimpedance analysis, occurring in the MHz frequency range (0.1–100 MHz) and providing insights into cellular structures. It reflects cell membrane properties (such as membrane capacitance and polarization, which govern how high-frequency currents traverse cells) and intracellular fluid content (including ionic conductivity and cytoplasmic resistance146. For example, changes in intracellular resistance (Ri) or membrane integrity directly alter the beta dispersion profile).
-		Changes in beta dispersion can indicate alterations in cell structure or function.""")
+	def _display_tissue_composition_analysis(self, freq_response: Dict[str, Any]) -> None:
+		"""
+		Display the tissue composition analysis results based on frequency response data.
+
+		Args:
+			freq_response: Dictionary containing frequency response analysis results
+		"""
+		st.markdown("### Tissue Composition Analysis", help="This analysis utilizes bioelectrical impedance analysis principles.")
 
 		# Display tissue composition analysis from frequency response
 		st.markdown("#### Analysis Results:")
@@ -1072,17 +1028,16 @@
 		# Display interpretation with more emphasis
 		st.markdown(f"**Tissue Composition Interpretation:** {freq_response['interpretation']}")
 
-	@staticmethod
-	def _display_visit_changes(changes, significant_changes):
-		"""
-			Display analysis of changes between visits.
-
-			Args:
-				changes: Dictionary mapping parameter names to percentage changes
-				significant_changes: Dictionary mapping parameter names to boolean values
-					indicating clinically significant
-		"""
-		st.markdown("#### Changes Since Previous Visit", help="""The changes since previous visit are based on bioelectrical impedance analysis (BIA) principles to evaluate the composition of biological tissues based on the frequency-dependent response to electrical current.""")
+	def _display_visit_changes(self, changes: Dict[str, float], significant_changes: Dict[str, bool]) -> None:
+		"""
+		Display analysis of changes between visits.
+
+		Args:
+			changes: Dictionary mapping parameter names to percentage changes
+			significant_changes: Dictionary mapping parameter names to boolean values
+				indicating clinically significant changes
+		"""
+		st.markdown("#### Changes Since Previous Visit", help="The changes since previous visit are based on bioelectrical impedance analysis principles.")
 
 		if not changes:
 			st.info("No comparable data from previous visit")
@@ -1150,7 +1105,7 @@
 					return 'color: #FF4B4B'  # Red for increases
 				else:
 					return 'color: #00CC96'  # Green for decreases
-			except:
+			except Exception:
 				return ''
 
 		# Apply styling
@@ -1165,40 +1120,28 @@
 		st.dataframe(styled_df)
 		st.write("   (*) indicates clinically significant change")
 
-	@staticmethod
-	def _display_high_freq_impedance_healing_trajectory_analysis(trajectory):
-		"""
-			Display the healing trajectory analysis with charts and statistics.
-
-			This method visualizes the wound healing trajectory over time, including:
-			- A line chart showing impedance values across visits
-			- A trend line indicating the overall direction of change
-			- Statistical analysis results (slope, p-value, R² value)
-			- Interpretation of the healing trajectory
-
-			Parameters
-			----------
-			trajectory : dict
-				Dictionary containing healing trajectory data with the following keys:
-				- dates : list of str
-					Dates of the measurements
-				- values : list of float
-					Impedance values corresponding to each date
-				- slope : float
-					Slope of the trend line
-				- p_value : float
-					Statistical significance of the trend
-				- r_squared : float
-					R-squared value indicating goodness of fit
-				- interpretation : str
-					Text interpretation of the healing trajectory
-
-			Returns:
-			-------
-			None
-				This method displays its output directly in the Streamlit UI
-		"""
-
+	def _display_clinical_analysis_info(self) -> None:
+		"""
+		Display the informational box for the clinical analysis tab.
+		"""
+		st.markdown("""
+			<div style="margin-top:10px; padding:15px; background-color:#f8f9fa; border-left:4px solid #6c757d; font-size:0.9em;">
+			<p style="margin-top:0; color:#666; font-weight:bold;">ABOUT THIS ANALYSIS:</p>
+			<p>Color indicates direction of change: <span style="color:#FF4B4B">red = increase</span>, <span style="color:#00CC96">green = decrease</span>.<br>
+			Asterisk (*) marks changes exceeding clinical thresholds: Resistance >15%, Capacitance >20%, Z >15%.</p>
+			</div>
+			""", unsafe_allow_html=True)
+
+
+	# --- Advanced Analysis Display Helpers ---
+
+	def _display_healing_trajectory(self, trajectory: Dict[str, Any]) -> None:
+		"""
+		Display the healing trajectory analysis with charts and statistics.
+
+		Args:
+			trajectory: Dictionary containing healing trajectory data
+		"""
 		st.markdown("### Healing Trajectory Analysis")
 
 		# Get trajectory data
@@ -1249,31 +1192,19 @@
 
 		st.markdown("----")
 
-	@staticmethod
-	def _display_wound_healing_stage(healing_stage: dict) -> None:
-		"""
-			Display wound healing stage classification in the Streamlit interface.
-
-			This method renders the wound healing stage information with color-coded stages
-			(red for Inflammatory, orange for Proliferative, green for Remodeling) and
-			displays the confidence level and characteristics associated with the stage.
-
-				healing_stage (dict): Dictionary containing wound healing stage analysis with keys:
-					- 'stage': String indicating the wound healing stage (Inflammatory, Proliferative, or Remodeling)
-					- 'confidence': Numeric or string value indicating confidence in the classification
-					- 'characteristics': List of strings describing characteristics of the current healing stage
-
-			Returns:
-			-------
-			None
-				This method renders content to the Streamlit UI but does not return any value.
+	def _display_wound_healing_stage(self, healing_stage: Dict[str, Any]) -> None:
+		"""
+		Display wound healing stage classification.
+
+		Args:
+			healing_stage: Dictionary containing wound healing stage analysis
 		"""
 		st.markdown("### Wound Healing Stage Classification")
 
 		stage_colors = {
-			"Inflammatory": "red",
+			"Inflammatory" : "red",
 			"Proliferative": "orange",
-			"Remodeling": "green"
+			"Remodeling"   : "green"
 		}
 
 		stage_color = stage_colors.get(healing_stage['stage'], "blue")
@@ -1284,27 +1215,14 @@
 			for char in healing_stage['characteristics']:
 				st.markdown(f"- {char}")
 
-	@staticmethod
-	def _display_tissue_electrical_properties(cole_params: dict) -> None:
-		"""
-		Displays the tissue electrical properties derived from Cole parameters in the Streamlit interface.
-
-		This method creates a section in the UI that shows the key electrical properties of tissue,
-		including extracellular resistance (R₀), total resistance (R∞), membrane capacitance (Cm),
-		and tissue heterogeneity (α). Values are formatted with appropriate precision and units.
-
-		Parameters
-		----------
-		cole_params : dict
-			Dictionary containing the Cole-Cole parameters and related tissue properties.
-			Expected keys include 'R0', 'Rinf', 'Cm', 'Alpha', and optionally 'tissue_homogeneity'.
-
-		Returns:
-		-------
-		None
-			The function directly updates the Streamlit UI and does not return a value.
-		"""
-
+
+	def _display_tissue_electrical_properties(self, cole_params: Dict[str, Any]) -> None:
+		"""
+		Display the tissue electrical properties derived from Cole parameters.
+
+		Args:
+			cole_params: Dictionary containing the Cole-Cole parameters
+		"""
 		st.markdown("### Tissue Electrical Properties")
 
 		col1, col2 = st.columns(2)
@@ -1322,31 +1240,13 @@
 				st.markdown(f"**Tissue Heterogeneity (α):** {cole_params['Alpha']:.2f}")
 				st.info(cole_params.get('tissue_homogeneity', ''))
 
-	@staticmethod
-	def _display_clinical_insights(insights: list) -> None:
-		"""
-		Displays clinical insights in an organized expandable format using Streamlit components.
-
-		This method renders clinical insights with their associated confidence levels, recommendations,
-		supporting factors, and clinical interpretations. If no insights are available, it displays
-		an informational message.
-
-		Parameters
-		----------
-		insights : list
-			A list of dictionaries, where each dictionary contains insight information with keys:
-			- 'insight': str, the main insight text
-			- 'confidence': str, confidence level of the insight
-			- 'recommendation': str, optional, suggested actions based on the insight
-			- 'supporting_factors': list, optional, factors supporting the insight
-			- 'clinical_meaning': str, optional, clinical interpretation of the insight
-
-		Returns:
-		-------
-		None
-			This method renders UI components directly to the Streamlit UI but does not return any value.
-		"""
-
+	def _display_clinical_insights(self, insights: List[Dict[str, Any]]) -> None:
+		"""
+		Display clinical insights in an organized expandable format.
+
+		Args:
+			insights: List of dictionaries containing insight information
+		"""
 		st.markdown("### Clinical Insights")
 
 		if not insights:
@@ -1368,1342 +1268,88 @@
 
 				if 'clinical_meaning' in insight:
 					st.markdown(f"**Clinical Interpretation:** {insight['clinical_meaning']}")
-=======
-from wound_analysis.utils.data_processor import ImpedanceAnalyzer, WoundDataProcessor, VisitsDataType, VisitsMetadataType
-from wound_analysis.utils.column_schema import DColumns
-
->>>>>>> ff9f72e9
-
-class ImpedanceTab:
-    """
-    Main class for rendering the impedance analysis tab in the Streamlit application.
-
-    This class serves as the entry point for the impedance analysis tab, delegating
-    rendering responsibilities to specialized renderer classes based on whether the
-    analysis is for all patients combined or a specific patient.
-
-    Attributes:
-        wound_data_processor (WoundDataProcessor): Processor for wound data
-        patient_id (Union[str, int]): Identifier for the patient, "All Patients" or an integer
-        df (pd.DataFrame): DataFrame containing patient data
-        CN (DColumns): Column name accessor for the DataFrame
-    """
-
-    def __init__(self, df: pd.DataFrame, selected_patient: str, wound_data_processor: WoundDataProcessor):
-        """
-        Initialize the ImpedanceTab with patient data and selection.
-
-        Args:
-            df: DataFrame containing all patient data
-            selected_patient: Either "All Patients" or a specific patient identifier
-            wound_data_processor: Processor for accessing and manipulating wound data
-        """
-        self.wound_data_processor = wound_data_processor
-        self.patient_id = "All Patients" if selected_patient == "All Patients" else int(selected_patient.split()[1])
-        self.df = df
-        self.CN = DColumns(df=df)
-
-    def render(self) -> None:
-        """
-        Render the impedance analysis tab based on patient selection.
-
-        Delegates to either PopulationImpedanceRenderer or PatientImpedanceRenderer
-        based on whether all patients or a specific patient is selected.
-        """
-        st.header("Impedance Analysis")
-
-        if self.patient_id == "All Patients":
-            PopulationImpedanceRenderer(df=self.df).render()
-
-        else:
-            visits_meta_data: VisitsMetadataType   = self.wound_data_processor.get_patient_visits(record_id=self.patient_id)
-            visits          : List[VisitsDataType] = visits_meta_data['visits']
-            PatientImpedanceRenderer(visits=visits).render()
-
-
-class PopulationImpedanceRenderer:
-    """
-    Renderer for population-level impedance analysis.
-
-    This class handles the rendering of population-level impedance analysis,
-    including clustering, correlation analysis, and visualization of impedance data
-    across the entire patient population.
-
-    Attributes:
-        df (pd.DataFrame): DataFrame containing all patient data
-        CN (DColumns): Column name accessor for the DataFrame
-    """
-
-    def __init__(self, df: pd.DataFrame):
-        """
-        Initialize the PopulationImpedanceRenderer with patient data.
-
-        Args:
-            df: DataFrame containing all patient data
-        """
-        self.df = df
-        self.CN = DColumns(df=df)
-
-    def render(self) -> None:
-        """
-        Render the population-level impedance analysis section.
-
-        This method orchestrates the rendering of the population-level analysis,
-        including clustering, correlation analysis, and visualization.
-        """
-        # Create a copy of the dataframe for analysis
-        analysis_df = self.df.copy()
-
-        # Render clustering options and perform clustering if requested
-        working_df = self._render_clustering_section(analysis_df)
-
-        # Add outlier threshold control and calculate correlation
-        filtered_df = self._display_correlation_controls(working_df)
-
-        # Create scatter plot if we have valid data
-        if not filtered_df.empty:
-            self._render_scatter_plot(df=filtered_df)
-        else:
-            st.warning("No valid data available for the scatter plot.")
-
-        # Create additional visualizations in a two-column layout
-        self._render_population_charts(df=working_df)
-
-    def _render_clustering_section(self, analysis_df: pd.DataFrame) -> pd.DataFrame:
-        """
-        Render the clustering section and perform clustering if requested.
-
-        Args:
-            analysis_df: DataFrame to perform clustering on
-
-        Returns:
-            DataFrame to use for further analysis (either clustered or original)
-        """
-        with st.expander("Patient Data Clustering", expanded=True):
-            st.markdown("### Cluster Analysis Settings")
-
-            # Create columns for clustering controls
-            col1, col2, col3 = st.columns([1, 2, 1])
-
-            with col1:
-                n_clusters = st.number_input(
-                    "Number of Clusters",
-                    min_value=2,
-                    max_value=10,
-                    value=3,
-                    help="Select the number of clusters to divide patient data into"
-                )
-
-            with col2:
-                cluster_features = st.multiselect(
-                    "Features for Clustering",
-                    options=[
-                        self.CN.HIGHEST_FREQ_Z,
-                        self.CN.WOUND_AREA,
-                        self.CN.CENTER_TEMP,
-                        self.CN.OXYGENATION,
-                        self.CN.HEMOGLOBIN,
-                        self.CN.AGE,
-                        self.CN.BMI,
-                        self.CN.DAYS_SINCE_FIRST_VISIT,
-                        self.CN.HEALING_RATE
-                    ],
-                    default=[self.CN.HIGHEST_FREQ_Z, self.CN.WOUND_AREA, self.CN.HEALING_RATE],
-                    help="Select features to be used for clustering patients"
-                )
-
-            with col3:
-                clustering_method = st.selectbox(
-                    "Clustering Method",
-                    options=["K-Means", "Hierarchical", "DBSCAN"],
-                    index=0,
-                    help="Select the clustering algorithm to use"
-                )
-
-                run_clustering = st.button("Run Clustering")
-
-            # Initialize session state for clusters if not already present
-            if 'clusters' not in st.session_state:
-                st.session_state.clusters = None
-                st.session_state.cluster_df = None
-                st.session_state.selected_cluster = None
-                st.session_state.feature_importance = None
-
-            # Run clustering if requested
-            if run_clustering and cluster_features:
-                try:
-                    self._perform_clustering(
-                        analysis_df=analysis_df,
-                        cluster_features=cluster_features,
-                        n_clusters=n_clusters,
-                        clustering_method=clustering_method
-                    )
-                except Exception as e:
-                    st.error(f"Error during clustering: {str(e)}")
-                    st.error(traceback.format_exc())
-
-            # Render cluster selection and characteristics if clustering has been performed
-            working_df = self._render_cluster_selection(analysis_df, cluster_features)
-
-        return working_df
-
-    def _perform_clustering(self, analysis_df: pd.DataFrame, cluster_features: List[str],
-                           n_clusters: int, clustering_method: str) -> None:
-        """
-        Perform clustering on the data using the specified method and features.
-
-        Args:
-            analysis_df: DataFrame to perform clustering on
-            cluster_features: List of features to use for clustering
-            n_clusters: Number of clusters to create
-            clustering_method: Method to use for clustering (K-Means, Hierarchical, or DBSCAN)
-        """
-        # Create a feature dataframe for clustering
-        clustering_df = analysis_df[cluster_features].copy()
-
-        # Handle missing values
-        clustering_df = clustering_df.fillna(clustering_df.mean())
-
-        # Drop rows with any remaining NaN values
-        clustering_df = clustering_df.dropna()
-
-        if len(clustering_df) <= n_clusters:
-            st.error("Not enough valid data points for clustering. Try selecting different features or reducing the number of clusters.")
-            return
-
-        # Get indices of valid rows to map back to original dataframe
-        valid_indices = clustering_df.index
-
-        # Standardize the data
-        scaler = StandardScaler()
-        scaled_features = scaler.fit_transform(clustering_df)
-
-        # Perform clustering based on selected method
-        cluster_labels, feature_importance = self._apply_clustering_algorithm(
-            scaled_features=scaled_features,
-            cluster_features=cluster_features,
-            n_clusters=n_clusters,
-            clustering_method=clustering_method
-        )
-
-        # Create a new column in the original dataframe with cluster labels
-        cluster_mapping = pd.Series(cluster_labels, index=valid_indices)
-        analysis_df.loc[valid_indices, 'Cluster'] = cluster_mapping
-
-        # Handle any NaN in cluster column (rows that were dropped during clustering)
-        analysis_df['Cluster'] = analysis_df['Cluster'].fillna(-1).astype(int)
-
-        # Store clustering results in session state
-        st.session_state.clusters = sorted(analysis_df['Cluster'].unique())
-        st.session_state.cluster_df = analysis_df
-        st.session_state.feature_importance = feature_importance
-        st.session_state.selected_cluster = None  # Reset selected cluster
-
-        # Display success message
-        st.success(f"Successfully clustered data into {n_clusters} clusters using {clustering_method}!")
-
-        # Display cluster distribution
-        self._display_cluster_distribution(analysis_df)
-
-        # Display feature importance
-        if feature_importance:
-            self._display_feature_importance(feature_importance)
-
-    def _apply_clustering_algorithm(self, scaled_features: np.ndarray, cluster_features: List[str],
-                                   n_clusters: int, clustering_method: str) -> Tuple[np.ndarray, Dict[str, float]]:
-        """
-        Apply the specified clustering algorithm to the data.
-
-        Args:
-            scaled_features: Standardized features to cluster
-            cluster_features: Names of the features being clustered
-            n_clusters: Number of clusters to create
-            clustering_method: Method to use for clustering
-
-        Returns:
-            Tuple of (cluster_labels, feature_importance)
-        """
-        feature_importance = {}
-
-        if clustering_method == "K-Means":
-            clusterer = KMeans(n_clusters=n_clusters, random_state=42, n_init=10)
-            cluster_labels = clusterer.fit_predict(scaled_features)
-
-            # Calculate feature importance for K-Means
-            centers = clusterer.cluster_centers_
-            for i, feature in enumerate(cluster_features):
-                # Calculate the variance of this feature across cluster centers
-                variance = np.var([center[i] for center in centers])
-                feature_importance[feature] = variance
-
-        elif clustering_method == "Hierarchical":
-            # Perform hierarchical clustering
-            Z = linkage(scaled_features, 'ward')
-            cluster_labels = fcluster(Z, n_clusters, criterion='maxclust') - 1  # Adjust to 0-based
-
-            # For hierarchical clustering, use silhouette coefficients for feature importance
-            for i, feature in enumerate(cluster_features):
-                # Create single-feature clustering and measure its quality
-                single_feature = scaled_features[:, i:i+1]
-                if len(np.unique(single_feature)) > 1:  # Only if feature has variation
-                    temp_clusters = fcluster(linkage(single_feature, 'ward'), n_clusters, criterion='maxclust')
-                    try:
-                        score = silhouette_score(single_feature, temp_clusters)
-                        feature_importance[feature] = max(0, score)  # Ensure non-negative
-                    except Exception as e:
-                        st.error(f"Error calculating silhouette score: {str(e)}")
-                        feature_importance[feature] = 0.01  # Fallback value
-                else:
-                    feature_importance[feature] = 0.01
-
-        else:  # DBSCAN
-            # Calculate epsilon based on data
-            neigh = NearestNeighbors(n_neighbors=3)
-            neigh.fit(scaled_features)
-            distances, _ = neigh.kneighbors(scaled_features)
-            distances = np.sort(distances[:, 2], axis=0)  # Distance to 3rd nearest neighbor
-            epsilon = np.percentile(distances, 90)  # Use 90th percentile as epsilon
-
-            clusterer = DBSCAN(eps=epsilon, min_samples=max(3, len(scaled_features)//30))
-            cluster_labels = clusterer.fit_predict(scaled_features)
-
-            # For DBSCAN, calculate feature importance using variance within clusters
-            for i, feature in enumerate(cluster_features):
-                variances = []
-                for label in set(cluster_labels):
-                    if label >= 0:  # Exclude noise points
-                        cluster_data = scaled_features[cluster_labels == label, i]
-                        if len(cluster_data) > 1:
-                            variances.append(np.var(cluster_data))
-                if variances:
-                    feature_importance[feature] = 1.0 - min(1.0, np.mean(variances)/np.var(scaled_features[:, i]))
-                else:
-                    feature_importance[feature] = 0.01
-
-        # Normalize feature importance
-        if feature_importance and max(feature_importance.values()) > 0:
-            max_importance = max(feature_importance.values())
-            feature_importance = {k: v/max_importance for k, v in feature_importance.items()}
-
-        return cluster_labels, feature_importance
-
-    def _display_cluster_distribution(self, analysis_df: pd.DataFrame) -> None:
-        """
-        Display the distribution of data points across clusters.
-
-        Args:
-            analysis_df: DataFrame with cluster assignments
-        """
-        cluster_counts = analysis_df['Cluster'].value_counts().sort_index()
-
-        # Filter out noise points (label -1) for visualization
-        if -1 in cluster_counts:
-            noise_count = cluster_counts[-1]
-            cluster_counts = cluster_counts[cluster_counts.index >= 0]
-            st.info(f"Note: {noise_count} points were classified as noise (only applies to DBSCAN)")
-
-        # Create a bar chart for cluster sizes
-        fig = px.bar(
-            x=cluster_counts.index,
-            y=cluster_counts.values,
-            labels={'x': 'Cluster', 'y': 'Number of Patients/Visits'},
-            title="Cluster Distribution",
-            color=cluster_counts.index,
-            text=cluster_counts.values
-        )
-
-        fig.update_traces(textposition='outside')
-        fig.update_layout(showlegend=False)
-        st.plotly_chart(fig, use_container_width=True)
-
-    def _display_feature_importance(self, feature_importance: Dict[str, float]) -> None:
-        """
-        Display a radar chart showing feature importance in clustering.
-
-        Args:
-            feature_importance: Dictionary mapping feature names to importance values
-        """
-        categories = list(feature_importance.keys())
-        values = list(feature_importance.values())
-
-        fig = go.Figure()
-        fig.add_trace(go.Scatterpolar(
-            r=values,
-            theta=categories,
-            fill='toself',
-            name='Feature Importance'
-        ))
-
-        fig.update_layout(
-            title="Feature Importance in Clustering",
-            polar=dict(
-                radialaxis=dict(visible=True, range=[0, 1]),
-            ),
-            showlegend=False
-        )
-
-        st.plotly_chart(fig, use_container_width=True)
-
-    def _render_cluster_selection(self, analysis_df: pd.DataFrame, cluster_features: List[str]) -> pd.DataFrame:
-        """
-        Render the cluster selection dropdown and display cluster characteristics.
-
-        Args:
-            analysis_df: Original DataFrame
-            cluster_features: Features used for clustering
-
-        Returns:
-            DataFrame to use for further analysis (either filtered by cluster or original)
-        """
-        if st.session_state.clusters is not None and st.session_state.cluster_df is not None:
-            # Create selection for which cluster to analyze
-            st.markdown("### Cluster Selection")
-
-            cluster_options = ["All Data"]
-            for cluster_id in sorted([c for c in st.session_state.clusters if c >= 0]):
-                cluster_count = len(st.session_state.cluster_df[st.session_state.cluster_df['Cluster'] == cluster_id])
-                cluster_options.append(f"Cluster {cluster_id} (n={cluster_count})")
-
-            selected_option = st.selectbox(
-                "Select cluster to analyze:",
-                options=cluster_options,
-                index=0
-            )
-
-            # Update the selected cluster in session state
-            if selected_option == "All Data":
-                st.session_state.selected_cluster = None
-                working_df = analysis_df
-            else:
-                cluster_id = int(selected_option.split(" ")[1].split("(")[0])
-                st.session_state.selected_cluster = cluster_id
-                working_df = st.session_state.cluster_df[st.session_state.cluster_df['Cluster'] == cluster_id].copy()
-
-                # Display cluster characteristics
-                self._display_cluster_characteristics(cluster_id, working_df, analysis_df, cluster_features)
-
-            return working_df
-        else:
-            return analysis_df
-
-    def _display_cluster_characteristics(self, cluster_id: int, cluster_df: pd.DataFrame,
-                                        full_df: pd.DataFrame, features: List[str]) -> None:
-        """
-        Display characteristics of the selected cluster compared to the overall population.
-
-        Args:
-            cluster_id: ID of the selected cluster
-            cluster_df: DataFrame filtered to the selected cluster
-            full_df: Full DataFrame with all data
-            features: Features to compare
-        """
-        st.markdown(f"### Characteristics of Cluster {cluster_id}")
-
-        # Create summary statistics for this cluster vs. overall population
-        summary_stats = []
-
-        for feature in features:
-            if feature in cluster_df.columns:
-                try:
-                    cluster_mean = cluster_df[feature].mean()
-                    overall_mean = full_df[feature].mean()
-                    diff_pct = ((cluster_mean - overall_mean) / overall_mean * 100) if overall_mean != 0 else 0
-
-                    summary_stats.append({
-                        "Feature"        : feature,
-                        "Cluster Mean"   : f"{cluster_mean:.2f}",
-                        "Population Mean": f"{overall_mean:.2f}",
-                        "Difference"     : f"{diff_pct:+.1f}%",
-                        "Significant"    : abs(diff_pct) > 15
-                    })
-                except Exception as e:
-                    st.error(f"Error calculating summary statistics: {str(e)}")
-
-        if summary_stats:
-            summary_df = pd.DataFrame(summary_stats)
-
-            # Create a copy of the styling DataFrame to avoid the KeyError
-            styled_df = summary_df.copy()
-
-            # Define the highlight function that uses a custom attribute instead of accessing the DataFrame
-            def highlight_significant(row):
-                is_significant = row['Significant'] if 'Significant' in row else False
-                # Return styling for all columns except 'Significant'
-                return ['background-color: yellow' if is_significant else '' for _ in range(len(row))]
-
-            # Apply styling to all columns, then drop the 'Significant' column for display
-            styled_df = styled_df.style.apply(highlight_significant, axis=1)
-            styled_df.hide(axis="columns", names=["Significant"])
-
-            # Display the styled DataFrame
-            st.table(styled_df)
-            st.info("Highlighted rows indicate features where this cluster differs from the overall population by >15%")
-
-    def _display_correlation_controls(self, df_for_cluster: pd.DataFrame) -> pd.DataFrame:
-        """
-        Display controls for correlation analysis and perform the analysis.
-
-        Args:
-            df_for_cluster: DataFrame to analyze
-
-        Returns:
-            Filtered DataFrame with outliers removed
-        """
-        cols = st.columns([2, 3])
-
-        with cols[0]:
-            outlier_threshold = st.number_input(
-                "Impedance Outlier Threshold (Quantile)",
-                min_value = 0.0,
-                max_value = 0.9,
-                value     = 0.0,
-                step      = 0.05,
-                help      = "Quantile threshold for outlier detection (0 = no outliers removed, 0.1 = using 10th and 90th percentiles)"
-            )
-
-        # Get the selected features for analysis
-        features_to_analyze = [
-            self.CN.HIGHEST_FREQ_Z,
-            self.CN.WOUND_AREA,
-            self.CN.CENTER_TEMP,
-            self.CN.OXYGENATION,
-            self.CN.HEMOGLOBIN,
-            self.CN.HEALING_RATE
-        ]
-
-        # Filter features that exist in the dataframe
-        features_to_analyze = [f for f in features_to_analyze if f in df_for_cluster.columns]
-
-        # Create a copy of the dataframe with only the features we want to analyze
-        analysis_df = df_for_cluster[features_to_analyze].copy().dropna()
-
-        # Remove outliers if threshold is set
-        if outlier_threshold > 0:
-            for col in analysis_df.columns:
-                q_low       = analysis_df[col].quantile(outlier_threshold)
-                q_high      = analysis_df[col].quantile(1 - outlier_threshold)
-                analysis_df = analysis_df[ (analysis_df[col] >= q_low) & (analysis_df[col] <= q_high) ]
-
-        if analysis_df.empty or len(analysis_df) < 2:
-            st.warning("Not enough data after outlier removal for correlation analysis.")
-            return pd.DataFrame()
-
-        # Calculate correlation matrix
-        corr_matrix = analysis_df.corr()
-
-        # Calculate p-values for correlations
-        p_values = self._calculate_correlation_pvalues(analysis_df)
-
-        # Create correlation heatmap
-        fig = px.imshow(
-            abs(corr_matrix),
-            labels=dict(color="Correlation"),
-            color_continuous_scale="RdBu",
-            aspect="auto",
-            text_auto=".2f",
-            title="Correlation Matrix Heatmap"
-        )
-
-        st.plotly_chart(fig, use_container_width=True)
-
-        # Display detailed statistics
-        st.subheader("Statistical Summary")
-
-        # Create tabs for different statistical views
-        tab1, tab2, tab3 = st.tabs(["Correlation Details", "Descriptive Stats", "Effect Sizes"])
-
-        with tab1:
-            self._display_significant_correlations(features_to_analyze, corr_matrix, p_values)
-
-        with tab2:
-            self._display_descriptive_statistics(analysis_df)
-
-        with tab3:
-            self._display_effect_sizes(analysis_df, features_to_analyze)
-
-        return analysis_df
-
-    def _calculate_correlation_pvalues(self, df: pd.DataFrame) -> pd.DataFrame:
-        """
-        Calculate p-values for correlations between all columns in the DataFrame.
-
-        Args:
-            df: DataFrame to analyze
-
-        Returns:
-            DataFrame of p-values with the same shape as the correlation matrix
-        """
-        def calculate_pvalue(x, y):
-            mask = ~(np.isnan(x) | np.isnan(y))
-            if np.sum(mask) < 2:
-                return np.nan
-            return stats.pearsonr(x[mask], y[mask]).pvalue
-
-        return pd.DataFrame(
-            [[  stats.pearsonr(df[col1], df[col2]).pvalue # calculate_pvalue(df[col1], df[col2])
-                        for col2 in df.columns]
-                        for col1 in df.columns],
-                columns = df.columns,
-                index   = df.columns
-        )
-
-    def _display_significant_correlations(self, features: List[str], corr_matrix: pd.DataFrame, p_values: pd.DataFrame) -> None:
-        """
-        Display significant correlations between features.
-
-        Args:
-            features: List of feature names
-            corr_matrix: Correlation matrix
-            p_values: Matrix of p-values
-        """
-        st.markdown("#### Significant Correlations (p < 0.05)")
-        significant_corrs = []
-        for i in range(len(features)):
-            for j in range(i+1, len(features)):
-                if p_values.iloc[i,j] < 0.05:
-                    significant_corrs.append({
-                        "Feature 1": features[i],
-                        "Feature 2": features[j],
-                        "Correlation": f"{corr_matrix.iloc[i,j]:.3f}",
-                        "p-value": f"{p_values.iloc[i,j]:.3e}"
-                    })
-
-        if significant_corrs:
-            st.table(pd.DataFrame(significant_corrs))
-        else:
-            st.info("No significant correlations found.")
-
-    def _display_descriptive_statistics(self, df: pd.DataFrame) -> None:
-        """
-        Display descriptive statistics for the DataFrame.
-
-        Args:
-            df: DataFrame to analyze
-        """
-        st.markdown("#### Descriptive Statistics")
-        desc_stats = df.describe()
-        desc_stats.loc["skew"] = df.skew()
-        desc_stats.loc["kurtosis"] = df.kurtosis()
-        st.dataframe(desc_stats)
-
-    def _display_effect_sizes(self, df: pd.DataFrame, features: List[str]) -> None:
-        """
-        Display effect sizes relative to impedance.
-
-        Args:
-            df: DataFrame to analyze
-            features: List of feature names
-        """
-        st.markdown("#### Effect Sizes (Cohen's d) relative to Impedance")
-
-        effect_sizes = []
-        impedance_col = "Skin Impedance (kOhms) - Z"
-
-        if impedance_col in features:
-            for col in features:
-                if col != impedance_col:
-                    # Calculate Cohen's d
-                    d = (df[col].mean() - df[impedance_col].mean()) / \
-                        np.sqrt((df[col].var() + df[impedance_col].var()) / 2)
-
-                    effect_sizes.append({
-                        "Feature": col,
-                        "Cohen's d": f"{d:.3f}",
-                        "Effect Size": "Large" if abs(d) > 0.8 else "Medium" if abs(d) > 0.5 else "Small",
-                        "95% CI": f"[{d-1.96*np.sqrt(4/len(df)):.3f}, {d+1.96*np.sqrt(4/len(df)):.3f}]"
-                    })
-
-            if effect_sizes:
-                st.table(pd.DataFrame(effect_sizes))
-            else:
-                st.info("No effect sizes could be calculated.")
-        else:
-            st.info("Impedance measurements not available for effect size calculation.")
-
-    def _render_scatter_plot(self, df: pd.DataFrame) -> None:
-        """
-        Render a scatter plot showing the relationship between impedance and healing rate.
-
-        Args:
-            df: DataFrame to plot
-        """
-        # Create a copy to avoid modifying the original dataframe
-        plot_df = df.copy()
-
-        # Handle missing values in Calculated Wound Area
-        if self.CN.WOUND_AREA in plot_df.columns:
-            # Fill NaN with the mean, or 1 if all values are NaN
-            mean_area = plot_df[self.CN.WOUND_AREA].mean()
-            plot_df[self.CN.WOUND_AREA] = plot_df[self.CN.WOUND_AREA].fillna(mean_area if pd.notnull(mean_area) else 1)
-
-        # Define hover data columns we want to show if available
-        hover_columns = [self.CN.RECORD_ID, self.CN.EVENT_NAME, self.CN.WOUND_TYPE]
-        available_hover = [col for col in hover_columns if col in plot_df.columns]
-
-        fig = px.scatter(
-            plot_df,
-            x=self.CN.HIGHEST_FREQ_Z,
-            y=self.CN.HEALING_RATE,
-            color=self.CN.DIABETES if self.CN.DIABETES in plot_df.columns else None,
-            size=self.CN.WOUND_AREA if self.CN.WOUND_AREA in plot_df.columns else None,
-            size_max=30,
-            hover_data=available_hover,
-            title="Impedance vs Healing Rate Correlation"
-        )
-
-        fig.update_layout(
-            xaxis_title="Impedance Z (kOhms)",
-            yaxis_title="Healing Rate (% reduction per visit)"
-        )
-
-        st.plotly_chart(fig, use_container_width=True)
-
-    def _render_population_charts(self, df: pd.DataFrame) -> None:
-        """
-        Render charts showing population-level impedance statistics.
-
-        Args:
-            df: DataFrame containing impedance measurements and visit information
-        """
-        # Get prepared statistics
-        avg_impedance, avg_by_type = ImpedanceAnalyzer.prepare_population_stats(df=df)
-
-        col1, col2 = st.columns(2)
-
-        with col1:
-            st.subheader("Impedance Components Over Time")
-            fig1 = px.line(
-                avg_impedance,
-                x=self.CN.VISIT_NUMBER,
-                y=[self.CN.HIGHEST_FREQ_Z, self.CN.HIGHEST_FREQ_Z_PRIME, self.CN.HIGHEST_FREQ_Z_DOUBLE_PRIME],
-                title="Average Impedance Components by Visit",
-                markers=True
-            )
-            fig1.update_layout(xaxis_title="Visit Number", yaxis_title="Impedance (kOhms)")
-            st.plotly_chart(fig1, use_container_width=True)
-
-        with col2:
-            st.subheader("Impedance by Wound Type")
-            fig2 = px.bar(
-                avg_by_type,
-                x=self.CN.WOUND_TYPE,
-                y=self.CN.HIGHEST_FREQ_Z,
-                title="Average Impedance by Wound Type",
-                color=self.CN.WOUND_TYPE
-            )
-            fig2.update_layout(xaxis_title="Wound Type", yaxis_title="Average Impedance Z (kOhms)")
-            st.plotly_chart(fig2, use_container_width=True)
-
-
-class PatientImpedanceRenderer:
-    """
-    Renderer for patient-level impedance analysis.
-
-    This class handles the rendering of patient-level impedance analysis,
-    including overview, clinical analysis, and advanced interpretation tabs.
-
-    Attributes:
-        visits (List[VisitsDataType]): List of visit data for the patient
-    """
-
-    def __init__(self, visits: List[VisitsDataType]):
-        """
-        Initialize the PatientImpedanceRenderer with visit data.
-
-        Args:
-            visits: List of visit data for the patient
-        """
-        self.visits = visits
-        self.visit_date_tag = WoundDataProcessor.get_visit_date_tag(visits)
-
-    def render(self) -> None:
-        """
-        Render the patient-level impedance analysis section.
-
-        This method creates a tabbed interface to display different perspectives
-        on a patient's impedance data, organized into Overview, Clinical Analysis,
-        and Advanced Interpretation tabs.
-        """
-        # Create tabs for different analysis views
-        tab1, tab2, tab3 = st.tabs([
-            "Overview",
-            "Clinical Analysis",
-            "Advanced Interpretation"
-        ])
-
-        with tab1:
-            self._render_overview()
-
-        with tab2:
-            self._render_clinical_analysis()
-
-        with tab3:
-            self._render_advanced_analysis()
-
-    def _render_overview(self) -> None:
-        """
-        Render the overview section for patient impedance measurements.
-
-        This method creates a section showing impedance measurements over time,
-        allowing users to view different types of impedance data.
-        """
-        st.subheader("Impedance Measurements Over Time")
-
-        # Add measurement mode selector
-        measurement_mode = st.selectbox(
-            "Select Measurement Mode:",
-            ["Absolute Impedance (|Z|)", "Resistance", "Capacitance"],
-            key="impedance_mode_selector"
-        )
-
-        # Create impedance chart with selected mode
-        fig = self._create_impedance_chart(measurement_mode=measurement_mode)
-        st.plotly_chart(fig, use_container_width=True)
-
-        # Logic behind analysis
-        st.markdown("""
-        <div style="margin-top:10px; padding:15px; background-color:#f8f9fa; border-left:4px solid #6c757d; font-size:0.9em;">
-        <p style="margin-top:0; color:#666; font-weight:bold;">ABOUT THIS ANALYSIS:</p>
-        <strong>Measurement Types:</strong><br>
-        • <strong>|Z|</strong>: Total opposition to current flow<br>
-        • <strong>Resistance</strong>: Opposition from ionic content<br>
-        • <strong>Capacitance</strong>: Opposition from cell membranes<br><br>
-        <strong>Frequency Effects:</strong><br>
-        • <strong>Low (100Hz)</strong>: Measures extracellular fluid<br>
-        • <strong>High (80000Hz)</strong>: Measures both intra/extracellular properties
-        </div>
-        """, unsafe_allow_html=True)
-
-    def _render_clinical_analysis(self) -> None:
-        """
-        Render the bioimpedance clinical analysis section for a patient's wound data.
-
-        This method creates a tabbed interface showing clinical analysis for each visit.
-        For each visit (except the first one), it performs a comparative analysis with
-        the previous visit to track changes in wound healing metrics.
-        """
-        st.subheader("Bioimpedance Clinical Analysis")
-
-        # Only analyze if we have at least two visits
-        if len(self.visits) < 2:
-            st.warning("At least two visits are required for comprehensive clinical analysis")
-            return
-
-        # Create tabs for each visit
-        visit_tabs = st.tabs([f"{visit.get(self.visit_date_tag, 'N/A')}" for visit in self.visits])
-
-        for visit_idx, visit_tab in enumerate(visit_tabs):
-            with visit_tab:
-                # Get current and previous visit data
-                current_visit = self.visits[visit_idx]
-                previous_visit = self.visits[visit_idx-1] if visit_idx > 0 else None
-
-                try:
-                    # Generate comprehensive clinical analysis
-                    analysis = ImpedanceAnalyzer.generate_clinical_analysis(
-                        current_visit=current_visit,
-                        previous_visit=previous_visit
-                    )
-
-                    # Display results in a structured layout
-                    self._display_clinical_analysis_results(
-                        analysis=analysis,
-                        has_previous_visit=previous_visit is not None
-                    )
-                except Exception as e:
-                    st.error(f"Error analyzing visit data: {str(e)}")
-                    st.error(traceback.format_exc())
-
-    def _render_advanced_analysis(self) -> None:
-        """
-        Render the advanced bioelectrical analysis section for a patient's wound data.
-
-        This method displays comprehensive bioelectrical analysis results including healing
-        trajectory, wound healing stage classification, tissue electrical properties, and
-        clinical insights derived from the impedance data.
-        """
-        st.subheader("Advanced Bioelectrical Interpretation")
-
-        if len(self.visits) < 3:
-            st.warning("At least three visits are required for advanced analysis")
-            return
-
-        try:
-            # Generate advanced analysis
-            analysis = ImpedanceAnalyzer.generate_advanced_analysis(visits=self.visits)
-
-            # Display healing trajectory analysis if available
-            if 'healing_trajectory' in analysis and analysis['healing_trajectory']['status'] == 'analyzed':
-                self._display_healing_trajectory(trajectory=analysis['healing_trajectory'])
-
-            # Display wound healing stage classification
-            self._display_wound_healing_stage(healing_stage=analysis['healing_stage'])
-
-            # Display Cole-Cole parameters if available
-            if 'cole_parameters' in analysis and analysis['cole_parameters']:
-                self._display_tissue_electrical_properties(cole_params=analysis['cole_parameters'])
-
-            # Display clinical insights
-            self._display_clinical_insights(insights=analysis['insights'])
-
-            # Reference information
-            self._display_advanced_analysis_info()
-        except Exception as e:
-            st.error(f"Error performing advanced analysis: {str(e)}")
-            st.error(traceback.format_exc())
-
-    def _display_advanced_analysis_info(self) -> None:
-        """
-        Display the informational box for the advanced analysis tab.
-        """
-        st.markdown("""
-            <div style="margin-top:10px; padding:15px; background-color:#f8f9fa; border-left:4px solid #6c757d; font-size:0.9em;">
-            <p style="margin-top:0; color:#666; font-weight:bold;">ABOUT THIS ANALYSIS:</p>
-
-            <p style="font-weight:bold; margin-bottom:5px;">Frequency Significance:</p>
-            <ul style="margin-top:0; padding-left:20px;">
-            <li><strong>Low Frequency (100Hz):</strong> Primarily reflects extracellular fluid and tissue properties</li>
-            <li><strong>Center Frequency:</strong> Reflects the maximum reactance point, varies based on tissue composition</li>
-            <li><strong>High Frequency (80000Hz):</strong> Penetrates cell membranes, reflects total tissue properties</li>
-            </ul>
-
-            <p style="font-weight:bold; margin-bottom:5px;">Clinical Correlations:</p>
-            <ul style="margin-top:0; padding-left:20px;">
-            <li><strong>Decreasing High-Frequency Impedance:</strong> Often associated with improved healing</li>
-            <li><strong>Increasing Low-to-High Frequency Ratio:</strong> May indicate inflammation or infection</li>
-            <li><strong>Decreasing Phase Angle:</strong> May indicate deterioration in cellular health</li>
-            <li><strong>Increasing Alpha Parameter:</strong> Often indicates increasing tissue heterogeneity</li>
-            </ul>
-
-            <p style="font-weight:bold; margin-bottom:5px;">Reference Ranges:</p>
-            <ul style="margin-top:0; padding-left:20px;">
-            <li><strong>Healthy Tissue Low/High Ratio:</strong> 5-12</li>
-            <li><strong>Optimal Phase Angle:</strong> 5-7 degrees</li>
-            <li><strong>Typical Alpha Range:</strong> 0.6-0.8</li>
-            </ul>
-            </div>
-            """, unsafe_allow_html=True)
-
-
-	# --- Clinical Analysis Display Helpers ---
-
-    def _display_clinical_analysis_results(self, analysis: Dict[str, Any], has_previous_visit: bool) -> None:
-        """
-        Display the clinical analysis results in a structured layout.
-
-        Args:
-            analysis: Dictionary containing the analysis results
-            has_previous_visit: Flag indicating whether there is data from a previous visit
-        """
-        # Display Tissue Health and Infection Risk in a two-column layout
-        col1, col2 = st.columns(2)
-
-        with col1:
-            self._display_tissue_health_assessment(analysis['tissue_health'])
-
-        with col2:
-            self._display_infection_risk_assessment(analysis['infection_risk'])
-
-        st.markdown('---')
-
-        # Display Tissue Composition and Changes in a two-column layout
-        col1, col2 = st.columns(2)
-
-        with col2:
-            self._display_tissue_composition_analysis(analysis['frequency_response'])
-
-        with col1:
-            if has_previous_visit and 'changes' in analysis:
-                self._display_visit_changes(
-                    analysis['changes'],
-                    analysis['significant_changes']
-                )
-            else:
-                st.info("This is the first visit. No previous data available for comparison.")
-
-        self._display_clinical_analysis_info()
-
-    def _display_tissue_health_assessment(self, tissue_health: Tuple[Optional[float], str]) -> None:
-        """
-        Display the tissue health assessment.
-
-        Args:
-            tissue_health: Tuple of (health_score, health_interp)
-        """
-        st.markdown("### Tissue Health Assessment", help="The tissue health index is calculated using multi-frequency impedance ratios.")
-
-        health_score, health_interp = tissue_health
-
-        if health_score is not None:
-            # Create a color scale for the health score
-            color = "red" if health_score < 40 else "orange" if health_score < 60 else "green"
-            st.markdown(f"**Tissue Health Index:** <span style='color:{color};font-weight:bold'>{health_score:.1f}/100</span>", unsafe_allow_html=True)
-            st.markdown(f"**Interpretation:** {health_interp}")
-        else:
-            st.warning("Insufficient data for tissue health calculation")
-
-    def _display_infection_risk_assessment(self, infection_risk: Dict[str, Any]) -> None:
-        """
-        Display the infection risk assessment information.
-
-        Args:
-            infection_risk: Dictionary containing infection risk assessment results
-        """
-        st.markdown("### Infection Risk Assessment", help="The infection risk assessment is based on impedance measurements.")
-
-        risk_score = infection_risk["risk_score"]
-        risk_level = infection_risk["risk_level"]
-
-        # Create a color scale for the risk score
-        risk_color = "green" if risk_score < 30 else "orange" if risk_score < 60 else "red"
-        st.markdown(f"**Infection Risk Score:** <span style='color:{risk_color};font-weight:bold'>{risk_score:.1f}/100</span>", unsafe_allow_html=True)
-        st.markdown(f"**Risk Level:** {risk_level}")
-
-        # Display contributing factors if any
-        factors = infection_risk["contributing_factors"]
-        if factors:
-            st.markdown(f"**Contributing Factors:** {', '.join(factors)}")
-
-    def _display_tissue_composition_analysis(self, freq_response: Dict[str, Any]) -> None:
-        """
-        Display the tissue composition analysis results based on frequency response data.
-
-        Args:
-            freq_response: Dictionary containing frequency response analysis results
-        """
-        st.markdown("### Tissue Composition Analysis", help="This analysis utilizes bioelectrical impedance analysis principles.")
-
-        # Display tissue composition analysis from frequency response
-        st.markdown("#### Analysis Results:")
-        if 'alpha_dispersion' in freq_response and 'beta_dispersion' in freq_response:
-            st.markdown(f"**Alpha Dispersion:** {freq_response['alpha_dispersion']:.3f}")
-            st.markdown(f"**Beta Dispersion:** {freq_response['beta_dispersion']:.3f}")
-
-        # Display interpretation with more emphasis
-        st.markdown(f"**Tissue Composition Interpretation:** {freq_response['interpretation']}")
-
-    def _display_visit_changes(self, changes: Dict[str, float], significant_changes: Dict[str, bool]) -> None:
-        """
-        Display analysis of changes between visits.
-
-        Args:
-            changes: Dictionary mapping parameter names to percentage changes
-            significant_changes: Dictionary mapping parameter names to boolean values
-                indicating clinically significant changes
-        """
-        st.markdown("#### Changes Since Previous Visit", help="The changes since previous visit are based on bioelectrical impedance analysis principles.")
-
-        if not changes:
-            st.info("No comparable data from previous visit")
-            return
-
-        # Create a structured data dictionary to organize by frequency and parameter
-        data_by_freq = {
-            "Low Freq" : {"Z": None, "Resistance": None, "Capacitance": None},
-            "Mid Freq" : {"Z": None, "Resistance": None, "Capacitance": None},
-            "High Freq": {"Z": None, "Resistance": None, "Capacitance": None},
-        }
-
-        # Fill in the data from changes
-        for key, change in changes.items():
-            param_parts = key.split('_')
-            param_name = param_parts[0].capitalize()
-            freq_type = ' '.join(param_parts[1:]).replace('_', ' ')
-
-            # Map to our standardized names
-            if 'low frequency' in freq_type:
-                freq_name = "Low Freq"
-            elif 'center frequency' in freq_type:
-                freq_name = "Mid Freq"
-            elif 'high frequency' in freq_type:
-                freq_name = "High Freq"
-            else:
-                continue
-
-            # Check if this change is significant
-            is_significant = significant_changes.get(key, False)
-
-            # Format as percentage with appropriate sign and add asterisk if significant
-            if change is not None:
-                formatted_change = f"{change*100:+.1f}%"
-                if is_significant:
-                    formatted_change = f"{formatted_change}*"
-            else:
-                formatted_change = "N/A"
-
-            # Store in our data structure
-            if param_name in ["Z", "Resistance", "Capacitance"]:
-                data_by_freq[freq_name][param_name] = formatted_change
-
-        # Convert to DataFrame for display
-        change_df = pd.DataFrame(data_by_freq).T  # Transpose to get frequencies as rows
-
-        # Reorder columns if needed
-        if all(col in change_df.columns for col in ["Z", "Resistance", "Capacitance"]):
-            change_df = change_df[["Z", "Resistance", "Capacitance"]]
-
-        # Add styling
-        def color_cells(val):
-            try:
-                if val is None or val == "N/A":
-                    return ''
-
-                # Check if there's an asterisk and remove it for color calculation
-                num_str = val.replace('*', '').replace('%', '')
-
-                # Get numeric value by stripping % and sign
-                num_val = float(num_str)
-
-                # Determine colors based on value
-                if num_val > 0:
-                    return 'color: #FF4B4B'  # Red for increases
-                else:
-                    return 'color: #00CC96'  # Green for decreases
-            except Exception:
-                return ''
-
-        # Apply styling
-        styled_df = change_df.style.map(color_cells).set_properties(**{
-            'text-align': 'center',
-            'font-size': '14px',
-            'border': '1px solid #EEEEEE'
-        })
-
-        # Display as a styled table with a caption
-        st.write("**Percentage Change by Parameter and Frequency:**")
-        st.dataframe(styled_df)
-        st.write("   (*) indicates clinically significant change")
-
-    def _display_clinical_analysis_info(self) -> None:
-        """
-        Display the informational box for the clinical analysis tab.
-        """
-        st.markdown("""
-            <div style="margin-top:10px; padding:15px; background-color:#f8f9fa; border-left:4px solid #6c757d; font-size:0.9em;">
-            <p style="margin-top:0; color:#666; font-weight:bold;">ABOUT THIS ANALYSIS:</p>
-            <p>Color indicates direction of change: <span style="color:#FF4B4B">red = increase</span>, <span style="color:#00CC96">green = decrease</span>.<br>
-            Asterisk (*) marks changes exceeding clinical thresholds: Resistance >15%, Capacitance >20%, Z >15%.</p>
-            </div>
-            """, unsafe_allow_html=True)
-
-
-	# --- Advanced Analysis Display Helpers ---
-
-    def _display_healing_trajectory(self, trajectory: Dict[str, Any]) -> None:
-        """
-        Display the healing trajectory analysis with charts and statistics.
-
-        Args:
-            trajectory: Dictionary containing healing trajectory data
-        """
-        st.markdown("### Healing Trajectory Analysis")
-
-        # Get trajectory data
-        dates = trajectory['dates']
-        values = trajectory['values']
-
-        # Create trajectory chart
-        fig = go.Figure()
-        fig.add_trace(go.Scatter(
-            x=list(range(len(dates))),
-            y=values,
-            mode='lines+markers',
-            name='Impedance',
-            line=dict(color='blue'),
-            hovertemplate='%{y:.1f} kOhms'
-        ))
-
-        # Add trend line
-        x = np.array(range(len(values)))
-        y = trajectory['slope'] * x + np.mean(values)
-        fig.add_trace(go.Scatter(
-            x=x,
-            y=y,
-            mode='lines',
-            name='Trend',
-            line=dict(color='red', dash='dash')
-        ))
-
-        fig.update_layout(
-            title="Impedance Trend Over Time",
-            xaxis_title="Visit Number",
-            yaxis_title="High-Frequency Impedance (kOhms)",
-            hovermode="x unified"
-        )
-
-        st.plotly_chart(fig, use_container_width=True)
-
-        # Display statistical results
-        col1, col2 = st.columns(2)
-        with col1:
-            slope_color = "green" if trajectory['slope'] < 0 else "red"
-            st.markdown(f"**Trend Slope:** <span style='color:{slope_color}'>{trajectory['slope']:.4f}</span>", unsafe_allow_html=True)
-            st.markdown(f"**Statistical Significance:** p = {trajectory['p_value']:.4f}")
-
-        with col2:
-            st.markdown(f"**R² Value:** {trajectory['r_squared']:.4f}")
-            st.info(trajectory['interpretation'])
-
-        st.markdown("----")
-
-    def _display_wound_healing_stage(self, healing_stage: Dict[str, Any]) -> None:
-        """
-        Display wound healing stage classification.
-
-        Args:
-            healing_stage: Dictionary containing wound healing stage analysis
-        """
-        st.markdown("### Wound Healing Stage Classification")
-
-        stage_colors = {
-            "Inflammatory" : "red",
-            "Proliferative": "orange",
-            "Remodeling"   : "green"
-        }
-
-        stage_color = stage_colors.get(healing_stage['stage'], "blue")
-        st.markdown(f"**Current Stage:** <span style='color:{stage_color};font-weight:bold'>{healing_stage['stage']}</span> (Confidence: {healing_stage['confidence']})", unsafe_allow_html=True)
-
-        if healing_stage['characteristics']:
-            st.markdown("**Characteristics:**")
-            for char in healing_stage['characteristics']:
-                st.markdown(f"- {char}")
-
-
-    def _display_tissue_electrical_properties(self, cole_params: Dict[str, Any]) -> None:
-        """
-        Display the tissue electrical properties derived from Cole parameters.
-
-        Args:
-            cole_params: Dictionary containing the Cole-Cole parameters
-        """
-        st.markdown("### Tissue Electrical Properties")
-
-        col1, col2 = st.columns(2)
-
-        with col1:
-            if 'R0' in cole_params:
-                st.markdown(f"**Extracellular Resistance (R₀):** {cole_params['R0']:.2f} Ω")
-            if 'Rinf' in cole_params:
-                st.markdown(f"**Total Resistance (R∞):** {cole_params['Rinf']:.2f} Ω")
-
-        with col2:
-            if 'Cm' in cole_params:
-                st.markdown(f"**Membrane Capacitance:** {cole_params['Cm']:.2e} F")
-            if 'Alpha' in cole_params:
-                st.markdown(f"**Tissue Heterogeneity (α):** {cole_params['Alpha']:.2f}")
-                st.info(cole_params.get('tissue_homogeneity', ''))
-
-    def _display_clinical_insights(self, insights: List[Dict[str, Any]]) -> None:
-        """
-        Display clinical insights in an organized expandable format.
-
-        Args:
-            insights: List of dictionaries containing insight information
-        """
-        st.markdown("### Clinical Insights")
-
-        if not insights:
-            st.info("No significant clinical insights generated from current data.")
-            return
-
-        for i, insight in enumerate(insights):
-            with st.expander(f"Clinical Insight {i+1}: {insight['insight'][:50]}...", expanded=i==0):
-                st.markdown(f"**Insight:** {insight['insight']}")
-                st.markdown(f"**Confidence:** {insight['confidence']}")
-
-                if 'recommendation' in insight:
-                    st.markdown(f"**Recommendation:** {insight['recommendation']}")
-
-                if 'supporting_factors' in insight and insight['supporting_factors']:
-                    st.markdown("**Supporting Factors:**")
-                    for factor in insight['supporting_factors']:
-                        st.markdown(f"- {factor}")
-
-                if 'clinical_meaning' in insight:
-                    st.markdown(f"**Clinical Interpretation:** {insight['clinical_meaning']}")
 
 
 	# --- Chart Creation ---
 
-    def _create_impedance_chart(self, measurement_mode: str = "Absolute Impedance (|Z|)") -> go.Figure:
-        """
-        Create an interactive chart displaying impedance measurements over time.
-
-        Args:
-            measurement_mode: Type of measurement to display (|Z|, Resistance, Capacitance)
-
-        Returns:
-            Plotly Figure object showing impedance measurements over time
-        """
-        # Define measurement types and their corresponding data fields
-        measurement_fields = {
-            "Absolute Impedance (|Z|)": "Z",
-            "Resistance"              : "resistance",
-            "Capacitance"             : "capacitance"
-        }
-
-        # Frequency labels
-        frequency_labels = {
-            "high_frequency"  : "Highest Freq",
-            "center_frequency": "Center Freq (Max Phase Angle)",
-            "low_frequency"   : "Lowest Freq"
-        }
-
-        # Line styles for different frequencies
-        line_styles = {
-            "high_frequency"  : None,
-            "center_frequency": dict(dash='dot'),
-            "low_frequency"   : dict(dash='dash')
-        }
-
-        # Initialize data containers
-        dates = []
-        measurements = {freq: {field: [] for field in measurement_fields.values()}
-                        for freq in frequency_labels}
-
-        # Process each visit
-        for visit in self.visits:
-            dates.append(visit[self.visit_date_tag])
-
-            sensor_data = visit.get('sensor_data', {})
-            impedance_data = sensor_data.get('impedance', {})
-
-            # Process each frequency
-            for freq in frequency_labels:
-                freq_data = impedance_data.get(freq, {})
-                for field in measurement_fields.values():
-                    try:
-                        val = float(freq_data.get(field)) if freq_data.get(field) not in (None, '') else None
-                    except (ValueError, TypeError):
-                        val = None
-                    measurements[freq][field].append(val)
-
-        # Create figure
-        fig = go.Figure()
-        field = measurement_fields[measurement_mode]
-
-        # Add traces for each frequency
-        for freq in frequency_labels:
-            values = measurements[freq][field]
-            if any(v is not None for v in values):
-                fig.add_trace(go.Scatter(
-                    x=dates,
-                    y=values,
-                    name=f'{measurement_mode.split()[0]} ({frequency_labels[freq]})',
-                    mode='lines+markers',
-                    line=line_styles[freq]
-                ))
-
-        # Configure layout
-        fig.update_layout(
-            title='Impedance Measurements Over Time',
-            xaxis_title=self.visit_date_tag,
-            yaxis_title=f'{measurement_mode.split()[0]} Values',
-            hovermode='x unified',
-            showlegend=True,
-            height=600,
-            yaxis=dict(type='log' if measurement_mode == "Capacitance" else 'linear')
-        )
-
-        return fig+	def _create_impedance_chart(self, measurement_mode: str = "Absolute Impedance (|Z|)") -> go.Figure:
+		"""
+		Create an interactive chart displaying impedance measurements over time.
+
+		Args:
+			measurement_mode: Type of measurement to display (|Z|, Resistance, Capacitance)
+
+		Returns:
+			Plotly Figure object showing impedance measurements over time
+		"""
+		# Define measurement types and their corresponding data fields
+		measurement_fields = {
+			"Absolute Impedance (|Z|)": "Z",
+			"Resistance"              : "resistance",
+			"Capacitance"             : "capacitance"
+		}
+
+		# Frequency labels
+		frequency_labels = {
+			"high_frequency"  : "Highest Freq",
+			"center_frequency": "Center Freq (Max Phase Angle)",
+			"low_frequency"   : "Lowest Freq"
+		}
+
+		# Line styles for different frequencies
+		line_styles = {
+			"high_frequency"  : None,
+			"center_frequency": dict(dash='dot'),
+			"low_frequency"   : dict(dash='dash')
+		}
+
+		# Initialize data containers
+		dates = []
+		measurements = {freq: {field: [] for field in measurement_fields.values()}
+						for freq in frequency_labels}
+
+		# Process each visit
+		for visit in self.visits:
+			dates.append(visit[self.visit_date_tag])
+
+			sensor_data = visit.get('sensor_data', {})
+			impedance_data = sensor_data.get('impedance', {})
+
+			# Process each frequency
+			for freq in frequency_labels:
+				freq_data = impedance_data.get(freq, {})
+				for field in measurement_fields.values():
+					try:
+						val = float(freq_data.get(field)) if freq_data.get(field) not in (None, '') else None
+					except (ValueError, TypeError):
+						val = None
+					measurements[freq][field].append(val)
+
+		# Create figure
+		fig = go.Figure()
+		field = measurement_fields[measurement_mode]
+
+		# Add traces for each frequency
+		for freq in frequency_labels:
+			values = measurements[freq][field]
+			if any(v is not None for v in values):
+				fig.add_trace(go.Scatter(
+					x=dates,
+					y=values,
+					name=f'{measurement_mode.split()[0]} ({frequency_labels[freq]})',
+					mode='lines+markers',
+					line=line_styles[freq]
+				))
+
+		# Configure layout
+		fig.update_layout(
+			title='Impedance Measurements Over Time',
+			xaxis_title=self.visit_date_tag,
+			yaxis_title=f'{measurement_mode.split()[0]} Values',
+			hovermode='x unified',
+			showlegend=True,
+			height=600,
+			yaxis=dict(type='log' if measurement_mode == "Capacitance" else 'linear')
+		)
+
+		return fig